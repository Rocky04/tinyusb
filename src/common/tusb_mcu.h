--- conflicted
+++ resolved
@@ -265,10 +265,7 @@
 #elif TU_CHECK_MCU(OPT_MCU_STM32U5)
   #define TUP_USBIP_DWC2
   #define TUP_USBIP_DWC2_STM32
-<<<<<<< HEAD
-  #define TUP_DCD_ENDPOINT_MAX    6
   #define TUP_USBIP_DWC2_TEST_MODE_SUPPORT
-=======
 
   // U59x/5Ax/5Fx/5Gx are highspeed with built-in HS PHY
   #if defined(STM32U595xx) || defined(STM32U599xx) || defined(STM32U5A5xx) || defined(STM32U5A9xx) || \
@@ -278,7 +275,6 @@
   #else
     #define TUP_DCD_ENDPOINT_MAX  6
   #endif
->>>>>>> 4b3b401c
 
 #elif TU_CHECK_MCU(OPT_MCU_STM32L5)
   #define TUP_USBIP_FSDEV
