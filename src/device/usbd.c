--- conflicted
+++ resolved
@@ -1093,7 +1093,6 @@
 //--------------------------------------------------------------------+
 // DCD Event Handler
 //--------------------------------------------------------------------+
-<<<<<<< HEAD
 TU_ATTR_FAST_FUNC void dcd_event_handler(dcd_event_t const * event, bool in_isr)
 {
   volatile static uint8_t last_event_id = DCD_EVENT_INVALID;
@@ -1105,18 +1104,6 @@
   }
 
   last_event_id = event->event_id;
-=======
-TU_ATTR_FAST_FUNC void dcd_event_handler(dcd_event_t const* event, bool in_isr) {
-  bool send = false;
-  switch (event->event_id) {
-    case DCD_EVENT_UNPLUGGED:
-      _usbd_dev.connected = 0;
-      _usbd_dev.addressed = 0;
-      _usbd_dev.cfg_num = 0;
-      _usbd_dev.suspended = 0;
-      send = true;
-      break;
->>>>>>> 2720392a
 
   switch (event->event_id)
   {
