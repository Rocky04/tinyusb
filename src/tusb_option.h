/*
 * The MIT License (MIT)
 *
 * Copyright (c) 2019 Ha Thach (tinyusb.org)
 *
 * Permission is hereby granted, free of charge, to any person obtaining a copy
 * of this software and associated documentation files (the "Software"), to deal
 * in the Software without restriction, including without limitation the rights
 * to use, copy, modify, merge, publish, distribute, sublicense, and/or sell
 * copies of the Software, and to permit persons to whom the Software is
 * furnished to do so, subject to the following conditions:
 *
 * The above copyright notice and this permission notice shall be included in
 * all copies or substantial portions of the Software.
 *
 * THE SOFTWARE IS PROVIDED "AS IS", WITHOUT WARRANTY OF ANY KIND, EXPRESS OR
 * IMPLIED, INCLUDING BUT NOT LIMITED TO THE WARRANTIES OF MERCHANTABILITY,
 * FITNESS FOR A PARTICULAR PURPOSE AND NONINFRINGEMENT. IN NO EVENT SHALL THE
 * AUTHORS OR COPYRIGHT HOLDERS BE LIABLE FOR ANY CLAIM, DAMAGES OR OTHER
 * LIABILITY, WHETHER IN AN ACTION OF CONTRACT, TORT OR OTHERWISE, ARISING FROM,
 * OUT OF OR IN CONNECTION WITH THE SOFTWARE OR THE USE OR OTHER DEALINGS IN
 * THE SOFTWARE.
 *
 * This file is part of the TinyUSB stack.
 */

#ifndef _TUSB_OPTION_H_
#define _TUSB_OPTION_H_

#define TUSB_VERSION_MAJOR     0
#define TUSB_VERSION_MINOR     5
#define TUSB_VERSION_REVISION  0
#define TUSB_VERSION_STRING    TU_STRING(TUSB_VERSION_MAJOR) "." TU_STRING(TUSB_VERSION_MINOR) "." TU_STRING(TUSB_VERSION_REVISION)

/** \defgroup group_mcu Supported MCU
 * \ref CFG_TUSB_MCU must be defined to one of these
 *  @{ */

// LPC
#define OPT_MCU_LPC11UXX        1 ///< NXP LPC11Uxx
#define OPT_MCU_LPC13XX         2 ///< NXP LPC13xx
#define OPT_MCU_LPC15XX         3 ///< NXP LPC15xx
#define OPT_MCU_LPC175X_6X      4 ///< NXP LPC175x, LPC176x
#define OPT_MCU_LPC177X_8X      5 ///< NXP LPC177x, LPC178x
#define OPT_MCU_LPC18XX         6 ///< NXP LPC18xx
#define OPT_MCU_LPC40XX         7 ///< NXP LPC40xx
#define OPT_MCU_LPC43XX         8 ///< NXP LPC43xx
#define OPT_MCU_LPC51UXX        9 ///< NXP LPC51U6x
#define OPT_MCU_LPC54XXX       10 ///< NXP LPC54xxx
#define OPT_MCU_LPC55XX        11 ///< NXP LPC55xx

// NRF
#define OPT_MCU_NRF5X         100 ///< Nordic nRF5x series

// SAM
#define OPT_MCU_SAMD21        200 ///< MicroChip SAMD21
#define OPT_MCU_SAMD51        201 ///< MicroChip SAMD51

// STM32
#define OPT_MCU_STM32F0       300 ///< ST STM32F0
#define OPT_MCU_STM32F1       301 ///< ST STM32F1
#define OPT_MCU_STM32F2       302 ///< ST STM32F2
#define OPT_MCU_STM32F3       303 ///< ST STM32F3
#define OPT_MCU_STM32F4       304 ///< ST STM32F4
#define OPT_MCU_STM32F7       305 ///< ST STM32F7
#define OPT_MCU_STM32H7       306 ///< ST STM32H7
#define OPT_MCU_STM32L0       307 ///< ST STM32L0
#define OPT_MCU_STM32L1       308 ///< ST STM32L1
#define OPT_MCU_STM32L4       309 ///< ST STM32L4

<<<<<<< HEAD
#define OPT_MCU_MSP430x5xx    400 ///< TI MSP430x5xx

=======
#define OPT_MCU_CXD56         400 ///< SONY CXD56
>>>>>>> 5d975d93

/** @} */

/** \defgroup group_supported_os Supported RTOS
 *  \ref CFG_TUSB_OS must be defined to one of these
 *  @{ */
#define OPT_OS_NONE       1 ///< No RTOS
#define OPT_OS_FREERTOS   2 ///< FreeRTOS
#define OPT_OS_MYNEWT     3 ///< Mynewt OS
/** @} */


// Allow to use command line to change the config name/location
#ifndef CFG_TUSB_CONFIG_FILE
  #define CFG_TUSB_CONFIG_FILE "tusb_config.h"
#endif

#include CFG_TUSB_CONFIG_FILE

/** \addtogroup group_configuration
 *  @{ */

//--------------------------------------------------------------------
// CONTROLLER
// Only 1 roothub port can be configured to be device and/or host.
// tinyusb does not support dual devices or dual host configuration
//--------------------------------------------------------------------
/** \defgroup group_mode Controller Mode Selection
 * \brief CFG_TUSB_CONTROLLER_N_MODE must be defined with these
 *  @{ */
#define OPT_MODE_NONE         0x00 ///< Disabled
#define OPT_MODE_DEVICE       0x01 ///< Device Mode
#define OPT_MODE_HOST         0x02 ///< Host Mode
#define OPT_MODE_HIGH_SPEED   0x10 ///< High speed
/** @} */

#ifndef CFG_TUSB_RHPORT0_MODE
  #define CFG_TUSB_RHPORT0_MODE OPT_MODE_NONE
#endif

#ifndef CFG_TUSB_RHPORT1_MODE
  #define CFG_TUSB_RHPORT1_MODE OPT_MODE_NONE
#endif

#if ((CFG_TUSB_RHPORT0_MODE & OPT_MODE_HOST) && (CFG_TUSB_RHPORT1_MODE & OPT_MODE_HOST)) || \
    ((CFG_TUSB_RHPORT0_MODE & OPT_MODE_DEVICE) && (CFG_TUSB_RHPORT1_MODE & OPT_MODE_DEVICE))
  #error "tinyusb does not support same modes on more than 1 roothub port"
#endif

// Which roothub port is configured as host
#define TUH_OPT_RHPORT          ( (CFG_TUSB_RHPORT0_MODE & OPT_MODE_HOST) ? 0 : ((CFG_TUSB_RHPORT1_MODE & OPT_MODE_HOST) ? 1 : -1) )
#define TUSB_OPT_HOST_ENABLED   ( TUH_OPT_RHPORT >= 0 )

// Which roothub port is configured as device
#define TUD_OPT_RHPORT          ( (CFG_TUSB_RHPORT0_MODE & OPT_MODE_DEVICE) ? 0 : ((CFG_TUSB_RHPORT1_MODE & OPT_MODE_DEVICE) ? 1 : -1) )

#if TUD_OPT_RHPORT == 0
#define TUD_OPT_HIGH_SPEED      ( CFG_TUSB_RHPORT0_MODE & OPT_MODE_HIGH_SPEED )
#else
#define TUD_OPT_HIGH_SPEED      ( CFG_TUSB_RHPORT1_MODE & OPT_MODE_HIGH_SPEED )
#endif

#define TUSB_OPT_DEVICE_ENABLED ( TUD_OPT_RHPORT >= 0 )


//--------------------------------------------------------------------+
// COMMON OPTIONS
//--------------------------------------------------------------------+

// Debug enable to print out error message
#ifndef CFG_TUSB_DEBUG
  #define CFG_TUSB_DEBUG 0
#endif

// place data in accessible RAM for usb controller
#ifndef CFG_TUSB_MEM_SECTION
#define CFG_TUSB_MEM_SECTION
#endif

#ifndef CFG_TUSB_MEM_ALIGN
#define CFG_TUSB_MEM_ALIGN        TU_ATTR_ALIGNED(4)
#endif

#ifndef CFG_TUSB_OS
#define CFG_TUSB_OS               OPT_OS_NONE
#endif

//--------------------------------------------------------------------
// DEVICE OPTIONS
//--------------------------------------------------------------------

#ifndef CFG_TUD_ENDPOINT0_SIZE
  #define CFG_TUD_ENDPOINT0_SIZE   64
#endif

#ifndef CFG_TUD_CDC
  #define CFG_TUD_CDC             0
#endif

#ifndef CFG_TUD_MSC
  #define CFG_TUD_MSC             0
#endif

#ifndef CFG_TUD_HID
  #define CFG_TUD_HID             0
#endif

#ifndef CFG_TUD_MIDI
  #define CFG_TUD_MIDI            0
#endif

#ifndef CFG_TUD_VENDOR
  #define CFG_TUD_VENDOR          0
#endif

#ifndef CFG_TUD_USBTMC
  #define CFG_TUD_USBTMC          0
#endif


//--------------------------------------------------------------------
// HOST OPTIONS
//--------------------------------------------------------------------
#if TUSB_OPT_HOST_ENABLED
  #ifndef CFG_TUSB_HOST_DEVICE_MAX
    #define CFG_TUSB_HOST_DEVICE_MAX 1
    #warning CFG_TUSB_HOST_DEVICE_MAX is not defined, default value is 1
  #endif

  //------------- HUB CLASS -------------//
  #if CFG_TUH_HUB && (CFG_TUSB_HOST_DEVICE_MAX == 1)
    #error there is no benefit enable hub with max device is 1. Please disable hub or increase CFG_TUSB_HOST_DEVICE_MAX
  #endif

  //------------- HID CLASS -------------//
  #define HOST_CLASS_HID   ( CFG_TUH_HID_KEYBOARD + CFG_TUH_HID_MOUSE + CFG_TUSB_HOST_HID_GENERIC )

  #ifndef CFG_TUSB_HOST_ENUM_BUFFER_SIZE
    #define CFG_TUSB_HOST_ENUM_BUFFER_SIZE 256
  #endif

  //------------- CLASS -------------//
#endif // TUSB_OPT_HOST_ENABLED


//------------------------------------------------------------------
// Configuration Validation
//------------------------------------------------------------------
#if CFG_TUD_ENDPOINT0_SIZE > 64
  #error Control Endpoint Max Packet Size cannot be larger than 64
#endif

#endif /* _TUSB_OPTION_H_ */

/** @} */
<|MERGE_RESOLUTION|>--- conflicted
+++ resolved
@@ -1,231 +1,230 @@
-/*
- * The MIT License (MIT)
- *
- * Copyright (c) 2019 Ha Thach (tinyusb.org)
- *
- * Permission is hereby granted, free of charge, to any person obtaining a copy
- * of this software and associated documentation files (the "Software"), to deal
- * in the Software without restriction, including without limitation the rights
- * to use, copy, modify, merge, publish, distribute, sublicense, and/or sell
- * copies of the Software, and to permit persons to whom the Software is
- * furnished to do so, subject to the following conditions:
- *
- * The above copyright notice and this permission notice shall be included in
- * all copies or substantial portions of the Software.
- *
- * THE SOFTWARE IS PROVIDED "AS IS", WITHOUT WARRANTY OF ANY KIND, EXPRESS OR
- * IMPLIED, INCLUDING BUT NOT LIMITED TO THE WARRANTIES OF MERCHANTABILITY,
- * FITNESS FOR A PARTICULAR PURPOSE AND NONINFRINGEMENT. IN NO EVENT SHALL THE
- * AUTHORS OR COPYRIGHT HOLDERS BE LIABLE FOR ANY CLAIM, DAMAGES OR OTHER
- * LIABILITY, WHETHER IN AN ACTION OF CONTRACT, TORT OR OTHERWISE, ARISING FROM,
- * OUT OF OR IN CONNECTION WITH THE SOFTWARE OR THE USE OR OTHER DEALINGS IN
- * THE SOFTWARE.
- *
- * This file is part of the TinyUSB stack.
- */
-
-#ifndef _TUSB_OPTION_H_
-#define _TUSB_OPTION_H_
-
-#define TUSB_VERSION_MAJOR     0
-#define TUSB_VERSION_MINOR     5
-#define TUSB_VERSION_REVISION  0
-#define TUSB_VERSION_STRING    TU_STRING(TUSB_VERSION_MAJOR) "." TU_STRING(TUSB_VERSION_MINOR) "." TU_STRING(TUSB_VERSION_REVISION)
-
-/** \defgroup group_mcu Supported MCU
- * \ref CFG_TUSB_MCU must be defined to one of these
- *  @{ */
-
-// LPC
-#define OPT_MCU_LPC11UXX        1 ///< NXP LPC11Uxx
-#define OPT_MCU_LPC13XX         2 ///< NXP LPC13xx
-#define OPT_MCU_LPC15XX         3 ///< NXP LPC15xx
-#define OPT_MCU_LPC175X_6X      4 ///< NXP LPC175x, LPC176x
-#define OPT_MCU_LPC177X_8X      5 ///< NXP LPC177x, LPC178x
-#define OPT_MCU_LPC18XX         6 ///< NXP LPC18xx
-#define OPT_MCU_LPC40XX         7 ///< NXP LPC40xx
-#define OPT_MCU_LPC43XX         8 ///< NXP LPC43xx
-#define OPT_MCU_LPC51UXX        9 ///< NXP LPC51U6x
-#define OPT_MCU_LPC54XXX       10 ///< NXP LPC54xxx
-#define OPT_MCU_LPC55XX        11 ///< NXP LPC55xx
-
-// NRF
-#define OPT_MCU_NRF5X         100 ///< Nordic nRF5x series
-
-// SAM
-#define OPT_MCU_SAMD21        200 ///< MicroChip SAMD21
-#define OPT_MCU_SAMD51        201 ///< MicroChip SAMD51
-
-// STM32
-#define OPT_MCU_STM32F0       300 ///< ST STM32F0
-#define OPT_MCU_STM32F1       301 ///< ST STM32F1
-#define OPT_MCU_STM32F2       302 ///< ST STM32F2
-#define OPT_MCU_STM32F3       303 ///< ST STM32F3
-#define OPT_MCU_STM32F4       304 ///< ST STM32F4
-#define OPT_MCU_STM32F7       305 ///< ST STM32F7
-#define OPT_MCU_STM32H7       306 ///< ST STM32H7
-#define OPT_MCU_STM32L0       307 ///< ST STM32L0
-#define OPT_MCU_STM32L1       308 ///< ST STM32L1
-#define OPT_MCU_STM32L4       309 ///< ST STM32L4
-
-<<<<<<< HEAD
-#define OPT_MCU_MSP430x5xx    400 ///< TI MSP430x5xx
-
-=======
-#define OPT_MCU_CXD56         400 ///< SONY CXD56
->>>>>>> 5d975d93
-
-/** @} */
-
-/** \defgroup group_supported_os Supported RTOS
- *  \ref CFG_TUSB_OS must be defined to one of these
- *  @{ */
-#define OPT_OS_NONE       1 ///< No RTOS
-#define OPT_OS_FREERTOS   2 ///< FreeRTOS
-#define OPT_OS_MYNEWT     3 ///< Mynewt OS
-/** @} */
-
-
-// Allow to use command line to change the config name/location
-#ifndef CFG_TUSB_CONFIG_FILE
-  #define CFG_TUSB_CONFIG_FILE "tusb_config.h"
-#endif
-
-#include CFG_TUSB_CONFIG_FILE
-
-/** \addtogroup group_configuration
- *  @{ */
-
-//--------------------------------------------------------------------
-// CONTROLLER
-// Only 1 roothub port can be configured to be device and/or host.
-// tinyusb does not support dual devices or dual host configuration
-//--------------------------------------------------------------------
-/** \defgroup group_mode Controller Mode Selection
- * \brief CFG_TUSB_CONTROLLER_N_MODE must be defined with these
- *  @{ */
-#define OPT_MODE_NONE         0x00 ///< Disabled
-#define OPT_MODE_DEVICE       0x01 ///< Device Mode
-#define OPT_MODE_HOST         0x02 ///< Host Mode
-#define OPT_MODE_HIGH_SPEED   0x10 ///< High speed
-/** @} */
-
-#ifndef CFG_TUSB_RHPORT0_MODE
-  #define CFG_TUSB_RHPORT0_MODE OPT_MODE_NONE
-#endif
-
-#ifndef CFG_TUSB_RHPORT1_MODE
-  #define CFG_TUSB_RHPORT1_MODE OPT_MODE_NONE
-#endif
-
-#if ((CFG_TUSB_RHPORT0_MODE & OPT_MODE_HOST) && (CFG_TUSB_RHPORT1_MODE & OPT_MODE_HOST)) || \
-    ((CFG_TUSB_RHPORT0_MODE & OPT_MODE_DEVICE) && (CFG_TUSB_RHPORT1_MODE & OPT_MODE_DEVICE))
-  #error "tinyusb does not support same modes on more than 1 roothub port"
-#endif
-
-// Which roothub port is configured as host
-#define TUH_OPT_RHPORT          ( (CFG_TUSB_RHPORT0_MODE & OPT_MODE_HOST) ? 0 : ((CFG_TUSB_RHPORT1_MODE & OPT_MODE_HOST) ? 1 : -1) )
-#define TUSB_OPT_HOST_ENABLED   ( TUH_OPT_RHPORT >= 0 )
-
-// Which roothub port is configured as device
-#define TUD_OPT_RHPORT          ( (CFG_TUSB_RHPORT0_MODE & OPT_MODE_DEVICE) ? 0 : ((CFG_TUSB_RHPORT1_MODE & OPT_MODE_DEVICE) ? 1 : -1) )
-
-#if TUD_OPT_RHPORT == 0
-#define TUD_OPT_HIGH_SPEED      ( CFG_TUSB_RHPORT0_MODE & OPT_MODE_HIGH_SPEED )
-#else
-#define TUD_OPT_HIGH_SPEED      ( CFG_TUSB_RHPORT1_MODE & OPT_MODE_HIGH_SPEED )
-#endif
-
-#define TUSB_OPT_DEVICE_ENABLED ( TUD_OPT_RHPORT >= 0 )
-
-
-//--------------------------------------------------------------------+
-// COMMON OPTIONS
-//--------------------------------------------------------------------+
-
-// Debug enable to print out error message
-#ifndef CFG_TUSB_DEBUG
-  #define CFG_TUSB_DEBUG 0
-#endif
-
-// place data in accessible RAM for usb controller
-#ifndef CFG_TUSB_MEM_SECTION
-#define CFG_TUSB_MEM_SECTION
-#endif
-
-#ifndef CFG_TUSB_MEM_ALIGN
-#define CFG_TUSB_MEM_ALIGN        TU_ATTR_ALIGNED(4)
-#endif
-
-#ifndef CFG_TUSB_OS
-#define CFG_TUSB_OS               OPT_OS_NONE
-#endif
-
-//--------------------------------------------------------------------
-// DEVICE OPTIONS
-//--------------------------------------------------------------------
-
-#ifndef CFG_TUD_ENDPOINT0_SIZE
-  #define CFG_TUD_ENDPOINT0_SIZE   64
-#endif
-
-#ifndef CFG_TUD_CDC
-  #define CFG_TUD_CDC             0
-#endif
-
-#ifndef CFG_TUD_MSC
-  #define CFG_TUD_MSC             0
-#endif
-
-#ifndef CFG_TUD_HID
-  #define CFG_TUD_HID             0
-#endif
-
-#ifndef CFG_TUD_MIDI
-  #define CFG_TUD_MIDI            0
-#endif
-
-#ifndef CFG_TUD_VENDOR
-  #define CFG_TUD_VENDOR          0
-#endif
-
-#ifndef CFG_TUD_USBTMC
-  #define CFG_TUD_USBTMC          0
-#endif
-
-
-//--------------------------------------------------------------------
-// HOST OPTIONS
-//--------------------------------------------------------------------
-#if TUSB_OPT_HOST_ENABLED
-  #ifndef CFG_TUSB_HOST_DEVICE_MAX
-    #define CFG_TUSB_HOST_DEVICE_MAX 1
-    #warning CFG_TUSB_HOST_DEVICE_MAX is not defined, default value is 1
-  #endif
-
-  //------------- HUB CLASS -------------//
-  #if CFG_TUH_HUB && (CFG_TUSB_HOST_DEVICE_MAX == 1)
-    #error there is no benefit enable hub with max device is 1. Please disable hub or increase CFG_TUSB_HOST_DEVICE_MAX
-  #endif
-
-  //------------- HID CLASS -------------//
-  #define HOST_CLASS_HID   ( CFG_TUH_HID_KEYBOARD + CFG_TUH_HID_MOUSE + CFG_TUSB_HOST_HID_GENERIC )
-
-  #ifndef CFG_TUSB_HOST_ENUM_BUFFER_SIZE
-    #define CFG_TUSB_HOST_ENUM_BUFFER_SIZE 256
-  #endif
-
-  //------------- CLASS -------------//
-#endif // TUSB_OPT_HOST_ENABLED
-
-
-//------------------------------------------------------------------
-// Configuration Validation
-//------------------------------------------------------------------
-#if CFG_TUD_ENDPOINT0_SIZE > 64
-  #error Control Endpoint Max Packet Size cannot be larger than 64
-#endif
-
-#endif /* _TUSB_OPTION_H_ */
-
-/** @} */
+/*
+ * The MIT License (MIT)
+ *
+ * Copyright (c) 2019 Ha Thach (tinyusb.org)
+ *
+ * Permission is hereby granted, free of charge, to any person obtaining a copy
+ * of this software and associated documentation files (the "Software"), to deal
+ * in the Software without restriction, including without limitation the rights
+ * to use, copy, modify, merge, publish, distribute, sublicense, and/or sell
+ * copies of the Software, and to permit persons to whom the Software is
+ * furnished to do so, subject to the following conditions:
+ *
+ * The above copyright notice and this permission notice shall be included in
+ * all copies or substantial portions of the Software.
+ *
+ * THE SOFTWARE IS PROVIDED "AS IS", WITHOUT WARRANTY OF ANY KIND, EXPRESS OR
+ * IMPLIED, INCLUDING BUT NOT LIMITED TO THE WARRANTIES OF MERCHANTABILITY,
+ * FITNESS FOR A PARTICULAR PURPOSE AND NONINFRINGEMENT. IN NO EVENT SHALL THE
+ * AUTHORS OR COPYRIGHT HOLDERS BE LIABLE FOR ANY CLAIM, DAMAGES OR OTHER
+ * LIABILITY, WHETHER IN AN ACTION OF CONTRACT, TORT OR OTHERWISE, ARISING FROM,
+ * OUT OF OR IN CONNECTION WITH THE SOFTWARE OR THE USE OR OTHER DEALINGS IN
+ * THE SOFTWARE.
+ *
+ * This file is part of the TinyUSB stack.
+ */
+
+#ifndef _TUSB_OPTION_H_
+#define _TUSB_OPTION_H_
+
+#define TUSB_VERSION_MAJOR     0
+#define TUSB_VERSION_MINOR     5
+#define TUSB_VERSION_REVISION  0
+#define TUSB_VERSION_STRING    TU_STRING(TUSB_VERSION_MAJOR) "." TU_STRING(TUSB_VERSION_MINOR) "." TU_STRING(TUSB_VERSION_REVISION)
+
+/** \defgroup group_mcu Supported MCU
+ * \ref CFG_TUSB_MCU must be defined to one of these
+ *  @{ */
+
+// LPC
+#define OPT_MCU_LPC11UXX        1 ///< NXP LPC11Uxx
+#define OPT_MCU_LPC13XX         2 ///< NXP LPC13xx
+#define OPT_MCU_LPC15XX         3 ///< NXP LPC15xx
+#define OPT_MCU_LPC175X_6X      4 ///< NXP LPC175x, LPC176x
+#define OPT_MCU_LPC177X_8X      5 ///< NXP LPC177x, LPC178x
+#define OPT_MCU_LPC18XX         6 ///< NXP LPC18xx
+#define OPT_MCU_LPC40XX         7 ///< NXP LPC40xx
+#define OPT_MCU_LPC43XX         8 ///< NXP LPC43xx
+#define OPT_MCU_LPC51UXX        9 ///< NXP LPC51U6x
+#define OPT_MCU_LPC54XXX       10 ///< NXP LPC54xxx
+#define OPT_MCU_LPC55XX        11 ///< NXP LPC55xx
+
+// NRF
+#define OPT_MCU_NRF5X         100 ///< Nordic nRF5x series
+
+// SAM
+#define OPT_MCU_SAMD21        200 ///< MicroChip SAMD21
+#define OPT_MCU_SAMD51        201 ///< MicroChip SAMD51
+
+// STM32
+#define OPT_MCU_STM32F0       300 ///< ST STM32F0
+#define OPT_MCU_STM32F1       301 ///< ST STM32F1
+#define OPT_MCU_STM32F2       302 ///< ST STM32F2
+#define OPT_MCU_STM32F3       303 ///< ST STM32F3
+#define OPT_MCU_STM32F4       304 ///< ST STM32F4
+#define OPT_MCU_STM32F7       305 ///< ST STM32F7
+#define OPT_MCU_STM32H7       306 ///< ST STM32H7
+#define OPT_MCU_STM32L0       307 ///< ST STM32L0
+#define OPT_MCU_STM32L1       308 ///< ST STM32L1
+#define OPT_MCU_STM32L4       309 ///< ST STM32L4
+
+// Sony
+#define OPT_MCU_CXD56         400 ///< SONY CXD56
+
+// TI MSP430
+#define OPT_MCU_MSP430x5xx    400 ///< TI MSP430x5xx
+
+/** @} */
+
+/** \defgroup group_supported_os Supported RTOS
+ *  \ref CFG_TUSB_OS must be defined to one of these
+ *  @{ */
+#define OPT_OS_NONE       1 ///< No RTOS
+#define OPT_OS_FREERTOS   2 ///< FreeRTOS
+#define OPT_OS_MYNEWT     3 ///< Mynewt OS
+/** @} */
+
+
+// Allow to use command line to change the config name/location
+#ifndef CFG_TUSB_CONFIG_FILE
+  #define CFG_TUSB_CONFIG_FILE "tusb_config.h"
+#endif
+
+#include CFG_TUSB_CONFIG_FILE
+
+/** \addtogroup group_configuration
+ *  @{ */
+
+//--------------------------------------------------------------------
+// CONTROLLER
+// Only 1 roothub port can be configured to be device and/or host.
+// tinyusb does not support dual devices or dual host configuration
+//--------------------------------------------------------------------
+/** \defgroup group_mode Controller Mode Selection
+ * \brief CFG_TUSB_CONTROLLER_N_MODE must be defined with these
+ *  @{ */
+#define OPT_MODE_NONE         0x00 ///< Disabled
+#define OPT_MODE_DEVICE       0x01 ///< Device Mode
+#define OPT_MODE_HOST         0x02 ///< Host Mode
+#define OPT_MODE_HIGH_SPEED   0x10 ///< High speed
+/** @} */
+
+#ifndef CFG_TUSB_RHPORT0_MODE
+  #define CFG_TUSB_RHPORT0_MODE OPT_MODE_NONE
+#endif
+
+#ifndef CFG_TUSB_RHPORT1_MODE
+  #define CFG_TUSB_RHPORT1_MODE OPT_MODE_NONE
+#endif
+
+#if ((CFG_TUSB_RHPORT0_MODE & OPT_MODE_HOST) && (CFG_TUSB_RHPORT1_MODE & OPT_MODE_HOST)) || \
+    ((CFG_TUSB_RHPORT0_MODE & OPT_MODE_DEVICE) && (CFG_TUSB_RHPORT1_MODE & OPT_MODE_DEVICE))
+  #error "tinyusb does not support same modes on more than 1 roothub port"
+#endif
+
+// Which roothub port is configured as host
+#define TUH_OPT_RHPORT          ( (CFG_TUSB_RHPORT0_MODE & OPT_MODE_HOST) ? 0 : ((CFG_TUSB_RHPORT1_MODE & OPT_MODE_HOST) ? 1 : -1) )
+#define TUSB_OPT_HOST_ENABLED   ( TUH_OPT_RHPORT >= 0 )
+
+// Which roothub port is configured as device
+#define TUD_OPT_RHPORT          ( (CFG_TUSB_RHPORT0_MODE & OPT_MODE_DEVICE) ? 0 : ((CFG_TUSB_RHPORT1_MODE & OPT_MODE_DEVICE) ? 1 : -1) )
+
+#if TUD_OPT_RHPORT == 0
+#define TUD_OPT_HIGH_SPEED      ( CFG_TUSB_RHPORT0_MODE & OPT_MODE_HIGH_SPEED )
+#else
+#define TUD_OPT_HIGH_SPEED      ( CFG_TUSB_RHPORT1_MODE & OPT_MODE_HIGH_SPEED )
+#endif
+
+#define TUSB_OPT_DEVICE_ENABLED ( TUD_OPT_RHPORT >= 0 )
+
+
+//--------------------------------------------------------------------+
+// COMMON OPTIONS
+//--------------------------------------------------------------------+
+
+// Debug enable to print out error message
+#ifndef CFG_TUSB_DEBUG
+  #define CFG_TUSB_DEBUG 0
+#endif
+
+// place data in accessible RAM for usb controller
+#ifndef CFG_TUSB_MEM_SECTION
+#define CFG_TUSB_MEM_SECTION
+#endif
+
+#ifndef CFG_TUSB_MEM_ALIGN
+#define CFG_TUSB_MEM_ALIGN        TU_ATTR_ALIGNED(4)
+#endif
+
+#ifndef CFG_TUSB_OS
+#define CFG_TUSB_OS               OPT_OS_NONE
+#endif
+
+//--------------------------------------------------------------------
+// DEVICE OPTIONS
+//--------------------------------------------------------------------
+
+#ifndef CFG_TUD_ENDPOINT0_SIZE
+  #define CFG_TUD_ENDPOINT0_SIZE   64
+#endif
+
+#ifndef CFG_TUD_CDC
+  #define CFG_TUD_CDC             0
+#endif
+
+#ifndef CFG_TUD_MSC
+  #define CFG_TUD_MSC             0
+#endif
+
+#ifndef CFG_TUD_HID
+  #define CFG_TUD_HID             0
+#endif
+
+#ifndef CFG_TUD_MIDI
+  #define CFG_TUD_MIDI            0
+#endif
+
+#ifndef CFG_TUD_VENDOR
+  #define CFG_TUD_VENDOR          0
+#endif
+
+#ifndef CFG_TUD_USBTMC
+  #define CFG_TUD_USBTMC          0
+#endif
+
+
+//--------------------------------------------------------------------
+// HOST OPTIONS
+//--------------------------------------------------------------------
+#if TUSB_OPT_HOST_ENABLED
+  #ifndef CFG_TUSB_HOST_DEVICE_MAX
+    #define CFG_TUSB_HOST_DEVICE_MAX 1
+    #warning CFG_TUSB_HOST_DEVICE_MAX is not defined, default value is 1
+  #endif
+
+  //------------- HUB CLASS -------------//
+  #if CFG_TUH_HUB && (CFG_TUSB_HOST_DEVICE_MAX == 1)
+    #error there is no benefit enable hub with max device is 1. Please disable hub or increase CFG_TUSB_HOST_DEVICE_MAX
+  #endif
+
+  //------------- HID CLASS -------------//
+  #define HOST_CLASS_HID   ( CFG_TUH_HID_KEYBOARD + CFG_TUH_HID_MOUSE + CFG_TUSB_HOST_HID_GENERIC )
+
+  #ifndef CFG_TUSB_HOST_ENUM_BUFFER_SIZE
+    #define CFG_TUSB_HOST_ENUM_BUFFER_SIZE 256
+  #endif
+
+  //------------- CLASS -------------//
+#endif // TUSB_OPT_HOST_ENABLED
+
+
+//------------------------------------------------------------------
+// Configuration Validation
+//------------------------------------------------------------------
+#if CFG_TUD_ENDPOINT0_SIZE > 64
+  #error Control Endpoint Max Packet Size cannot be larger than 64
+#endif
+
+#endif /* _TUSB_OPTION_H_ */
+
+/** @} */