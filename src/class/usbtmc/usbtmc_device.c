/*
 * The MIT License (MIT)
 *
 * Copyright (c) 2019 Nathan Conrad
 *
 * Permission is hereby granted, free of charge, to any person obtaining a copy
 * of this software and associated documentation files (the "Software"), to deal
 * in the Software without restriction, including without limitation the rights
 * to use, copy, modify, merge, publish, distribute, sublicense, and/or sell
 * copies of the Software, and to permit persons to whom the Software is
 * furnished to do so, subject to the following conditions:
 *
 * The above copyright notice and this permission notice shall be included in
 * all copies or substantial portions of the Software.
 *
 * THE SOFTWARE IS PROVIDED "AS IS", WITHOUT WARRANTY OF ANY KIND, EXPRESS OR
 * IMPLIED, INCLUDING BUT NOT LIMITED TO THE WARRANTIES OF MERCHANTABILITY,
 * FITNESS FOR A PARTICULAR PURPOSE AND NONINFRINGEMENT. IN NO EVENT SHALL THE
 * AUTHORS OR COPYRIGHT HOLDERS BE LIABLE FOR ANY CLAIM, DAMAGES OR OTHER
 * LIABILITY, WHETHER IN AN ACTION OF CONTRACT, TORT OR OTHERWISE, ARISING FROM,
 * OUT OF OR IN CONNECTION WITH THE SOFTWARE OR THE USE OR OTHER DEALINGS IN
 * THE SOFTWARE.
 *
 * This file is part of the TinyUSB stack.
 */

/*
 * This library is not fully reentrant, though it is reentrant from the view
 * of either the application layer or the USB stack. Due to its locking,
 * it is not safe to call its functions from interrupts.
 *
 * The one exception is that its functions may not be called from the application
 * until the USB stack is initialized. This should not be a problem since the
 * device shouldn't be sending messages until it receives a request from the
 * host.
 */


/*
 * In the case of single-CPU "no OS", this task is never preempted other than by
 * interrupts, and the USBTMC code isn't called by interrupts, so all is OK. For "no OS",
 * the mutex structure's main effect is to disable the USB interrupts.
 * With an OS, this class driver uses the OSAL to perform locking. The code uses a single lock
 * and does not call outside of this class with a lock held, so deadlocks won't happen.
 */

//Limitations:
// "vendor-specific" commands are not handled.
// Dealing with "termchar" must be handled by the application layer,
//    though additional error checking is does in this module.
// talkOnly and listenOnly are NOT supported. They're not permitted
// in USB488, anyway.

/* Supported:
 *
 * Notification pulse
 * Trigger
 * Read status byte (both by interrupt endpoint and control message)
 *
 */


// TODO:
// USBTMC 3.2.2 error conditions not strictly followed
// No local lock-out, REN, or GTL.
// Clear message available status byte at the correct time? (488 4.3.1.3)
// Ability to defer status byte transmission
// Transmission of status byte in response to USB488 SRQ condition

#include "tusb_option.h"

#if (CFG_TUD_ENABLED && CFG_TUD_USBTMC)

#include "device/usbd.h"
#include "device/usbd_pvt.h"

#include "usbtmc_device.h"

#ifdef xDEBUG
#include "uart_util.h"
tu_static char logMsg[150];
#endif

// Buffer size must be an exact multiple of the max packet size for both
// bulk  (up to 64 bytes for FS, 512 bytes for HS). In addation, this driver
// imposes a minimum buffer size of 32 bytes.
#define USBTMCD_BUFFER_SIZE (TUD_OPT_HIGH_SPEED ? 512 : 64)

/*
 * The state machine does not allow simultaneous reading and writing. This is
 * consistent with USBTMC.
 */

typedef enum
{
  STATE_CLOSED,  // Endpoints have not yet been opened since USB reset
  STATE_NAK,     // Bulk-out endpoint is in NAK state.
  STATE_IDLE,    // Bulk-out endpoint is waiting for CMD.
  STATE_RCV,     // Bulk-out is receiving DEV_DEP message
  STATE_TX_REQUESTED,
  STATE_TX_INITIATED,
  STATE_TX_SHORTED,
  STATE_CLEARING,
  STATE_ABORTING_BULK_IN,
  STATE_ABORTING_BULK_IN_SHORTED, // aborting, and short packet has been queued for transmission
  STATE_ABORTING_BULK_IN_ABORTED, // aborting, and short packet has been transmitted
  STATE_ABORTING_BULK_OUT,
  STATE_NUM_STATES
} usbtmcd_state_enum;

#if (CFG_TUD_USBTMC_ENABLE_488)
  typedef usbtmc_response_capabilities_488_t usbtmc_capabilities_specific_t;
#else
  typedef usbtmc_response_capabilities_t usbtmc_capabilities_specific_t;
#endif


typedef struct
{
  volatile usbtmcd_state_enum state;

  uint8_t itf_id;
  uint8_t rhport;
  uint8_t ep_bulk_in;
  uint8_t ep_bulk_out;
  uint8_t ep_int_in;
  // IN buffer is only used for first packet, not the remainder
  // in order to deal with prepending header
  CFG_TUSB_MEM_ALIGN uint8_t ep_bulk_in_buf[USBTMCD_BUFFER_SIZE];
  uint32_t ep_bulk_in_wMaxPacketSize;
  // OUT buffer receives one packet at a time
  CFG_TUSB_MEM_ALIGN uint8_t ep_bulk_out_buf[USBTMCD_BUFFER_SIZE];
  uint32_t ep_bulk_out_wMaxPacketSize;

  uint32_t transfer_size_remaining; // also used for requested length for bulk IN.
  uint32_t transfer_size_sent;      // To keep track of data bytes that have been queued in FIFO (not header bytes)

  uint8_t lastBulkOutTag; // used for aborts (mostly)
  uint8_t lastBulkInTag; // used for aborts (mostly)

  uint8_t const * devInBuffer; // pointer to application-layer used for transmissions

  usbtmc_capabilities_specific_t const * capabilities;
} usbtmc_interface_state_t;

CFG_TUSB_MEM_SECTION tu_static usbtmc_interface_state_t usbtmc_state =
{
    .itf_id = 0xFF,
};

// We need all headers to fit in a single packet in this implementation, 32 bytes will fit all standard USBTMC headers
TU_VERIFY_STATIC(USBTMCD_BUFFER_SIZE >= 32u,"USBTMC dev buffer size too small");

static bool handle_devMsgOutStart(uint8_t rhport, void *data, size_t len);
static bool handle_devMsgOut(uint8_t rhport, void *data, size_t len, size_t packetLen);

<<<<<<< HEAD
#ifndef NDEBUG
static uint8_t termChar;
#endif
static uint8_t termCharRequested = false;
=======
tu_static uint8_t termChar;
tu_static uint8_t termCharRequested = false;
>>>>>>> 65ee11ff

#if OSAL_MUTEX_REQUIRED
static OSAL_MUTEX_DEF(usbtmcLockBuffer);
#endif
osal_mutex_t usbtmcLock;

// Our own private lock, mostly for the state variable.
#define criticalEnter() do { (void) osal_mutex_lock(usbtmcLock,OSAL_TIMEOUT_WAIT_FOREVER); } while (0)
#define criticalLeave() do { (void) osal_mutex_unlock(usbtmcLock); } while (0)

bool atomicChangeState(usbtmcd_state_enum expectedState, usbtmcd_state_enum newState)
{
  bool ret = true;
  criticalEnter();
  usbtmcd_state_enum oldState = usbtmc_state.state;
  if (oldState == expectedState)
  {
    usbtmc_state.state = newState;
  }
  else
  {
    ret = false;
  }
  criticalLeave();
  return ret;
}

// called from app
// We keep a reference to the buffer, so it MUST not change until the app is
// notified that the transfer is complete.
// length of data is specified in the hdr.

// We can't just send the whole thing at once because we need to concatanate the
// header with the data.
bool tud_usbtmc_transmit_dev_msg_data(
    const void * data, size_t len,
    bool endOfMessage,
    bool usingTermChar)
{
  const unsigned int txBufLen = sizeof(usbtmc_state.ep_bulk_in_buf);

#ifndef NDEBUG
  TU_ASSERT(len > 0u);
  TU_ASSERT(len <= usbtmc_state.transfer_size_remaining);
  TU_ASSERT(usbtmc_state.transfer_size_sent == 0u);
  if(usingTermChar)
  {
    TU_ASSERT(usbtmc_state.capabilities->bmDevCapabilities.canEndBulkInOnTermChar);
    TU_ASSERT(termCharRequested);
    TU_ASSERT(((uint8_t const*)data)[len-1u] == termChar);
  }
#endif

  TU_VERIFY(usbtmc_state.state == STATE_TX_REQUESTED);
  usbtmc_msg_dev_dep_msg_in_header_t *hdr = (usbtmc_msg_dev_dep_msg_in_header_t*)usbtmc_state.ep_bulk_in_buf;
  tu_varclr(hdr);
  hdr->header.MsgID = USBTMC_MSGID_DEV_DEP_MSG_IN;
  hdr->header.bTag = usbtmc_state.lastBulkInTag;
  hdr->header.bTagInverse = (uint8_t)~(usbtmc_state.lastBulkInTag);
  hdr->TransferSize = len;
  hdr->bmTransferAttributes.EOM = endOfMessage;
  hdr->bmTransferAttributes.UsingTermChar = usingTermChar;

  // Copy in the header
  const size_t headerLen = sizeof(*hdr);
  const size_t dataLen = ((headerLen + hdr->TransferSize) <= txBufLen) ?
                            len : (txBufLen - headerLen);
  const size_t packetLen = headerLen + dataLen;

  memcpy((uint8_t*)(usbtmc_state.ep_bulk_in_buf) + headerLen, data, dataLen);
  usbtmc_state.transfer_size_remaining = len - dataLen;
  usbtmc_state.transfer_size_sent = dataLen;
  usbtmc_state.devInBuffer = (uint8_t const*) data + (dataLen);

  bool stateChanged =
      atomicChangeState(STATE_TX_REQUESTED, (packetLen >= txBufLen) ? STATE_TX_INITIATED : STATE_TX_SHORTED);
  TU_VERIFY(stateChanged);
  TU_VERIFY(usbd_edpt_xfer(usbtmc_state.rhport, usbtmc_state.ep_bulk_in, usbtmc_state.ep_bulk_in_buf, (uint16_t)packetLen));
  return true;
}

void usbtmcd_init_cb(void)
{
  usbtmc_state.capabilities = tud_usbtmc_get_capabilities_cb();
#ifndef NDEBUG
# if CFG_TUD_USBTMC_ENABLE_488
  if (usbtmc_state.capabilities->bmIntfcCapabilities488.supportsTrigger) {
    TU_ASSERT(&tud_usbtmc_msg_trigger_cb != NULL,);
  }
  // Per USB488 spec: table 8
  TU_ASSERT(!usbtmc_state.capabilities->bmIntfcCapabilities.listenOnly,);
  TU_ASSERT(!usbtmc_state.capabilities->bmIntfcCapabilities.talkOnly,);
# endif
  if (usbtmc_state.capabilities->bmIntfcCapabilities.supportsIndicatorPulse) {
    TU_ASSERT(&tud_usbtmc_indicator_pulse_cb != NULL,);
  }
#endif

  usbtmcLock = osal_mutex_create(&usbtmcLockBuffer);
}

uint16_t usbtmcd_open_cb(uint8_t rhport, tusb_desc_interface_t const * itf_desc, uint16_t max_len)
{
  (void)rhport;

  uint16_t drv_len;
  uint8_t const * p_desc;
  uint8_t found_endpoints = 0;

  TU_VERIFY(itf_desc->bInterfaceClass    == TUD_USBTMC_APP_CLASS   , 0);
  TU_VERIFY(itf_desc->bInterfaceSubClass == TUD_USBTMC_APP_SUBCLASS, 0);

#ifndef NDEBUG
  // Only 2 or 3 endpoints are allowed for USBTMC.
  TU_ASSERT((itf_desc->bNumEndpoints == 2) || (itf_desc->bNumEndpoints ==3), 0);
#endif

  TU_ASSERT(usbtmc_state.state == STATE_CLOSED, 0);

  // Interface
  drv_len = 0u;
  p_desc = (uint8_t const *) itf_desc;

  usbtmc_state.itf_id = itf_desc->bInterfaceNumber;
  usbtmc_state.rhport = rhport;

  while (found_endpoints < itf_desc->bNumEndpoints && drv_len <= max_len)
  {
    if ( TUSB_DESC_ENDPOINT == p_desc[DESC_OFFSET_TYPE])
    {
      tusb_desc_endpoint_t const *ep_desc = (tusb_desc_endpoint_t const *)p_desc;
      switch(ep_desc->bmAttributes.xfer) {
        case TUSB_XFER_BULK:
          // Ensure  buffer is an exact multiple of the maxPacketSize
          TU_ASSERT((USBTMCD_BUFFER_SIZE % tu_edpt_packet_size(ep_desc)) == 0, 0);
          if (tu_edpt_dir(ep_desc->bEndpointAddress) == TUSB_DIR_IN)
          {
            usbtmc_state.ep_bulk_in = ep_desc->bEndpointAddress;
            usbtmc_state.ep_bulk_in_wMaxPacketSize = tu_edpt_packet_size(ep_desc);
          } else {
            usbtmc_state.ep_bulk_out = ep_desc->bEndpointAddress;
            usbtmc_state.ep_bulk_out_wMaxPacketSize = tu_edpt_packet_size(ep_desc);
          }

          break;
        case TUSB_XFER_INTERRUPT:
#ifndef NDEBUG
          TU_ASSERT(tu_edpt_dir(ep_desc->bEndpointAddress) == TUSB_DIR_IN, 0);
          TU_ASSERT(usbtmc_state.ep_int_in == 0, 0);
#endif
          usbtmc_state.ep_int_in = ep_desc->bEndpointAddress;
          break;
        default:
          TU_ASSERT(false, 0);
      }
      TU_ASSERT( usbd_edpt_open(rhport, ep_desc), 0);
      found_endpoints++;
    }

    drv_len += tu_desc_len(p_desc);
    p_desc   = tu_desc_next(p_desc);
  }

  // bulk endpoints are required, but interrupt IN is optional
#ifndef NDEBUG
  TU_ASSERT(usbtmc_state.ep_bulk_in  != 0, 0);
  TU_ASSERT(usbtmc_state.ep_bulk_out != 0, 0);
  if (itf_desc->bNumEndpoints == 2)
  {
    TU_ASSERT(usbtmc_state.ep_int_in == 0, 0);
  }
  else if (itf_desc->bNumEndpoints == 3)
  {
    TU_ASSERT(usbtmc_state.ep_int_in != 0, 0);
  }
#if (CFG_TUD_USBTMC_ENABLE_488)
  if(usbtmc_state.capabilities->bmIntfcCapabilities488.is488_2 ||
      usbtmc_state.capabilities->bmDevCapabilities488.SR1)
  {
    TU_ASSERT(usbtmc_state.ep_int_in != 0, 0);
  }
#endif
#endif
  atomicChangeState(STATE_CLOSED, STATE_NAK);
  tud_usbtmc_open_cb(itf_desc->iInterface);

  return drv_len;
}
// Tell USBTMC class to set its bulk-in EP to ACK so that it can
// receive USBTMC commands.
// Returns false if it was already in an ACK state or is busy
// processing a command (such as a clear). Returns true if it was
// in the NAK state and successfully transitioned to the ACK wait
// state.
bool tud_usbtmc_start_bus_read()
{
  usbtmcd_state_enum oldState = usbtmc_state.state;
  switch(oldState)
  {
  // These may transition to IDLE
  case STATE_NAK:
  case STATE_ABORTING_BULK_IN_ABORTED:
    TU_VERIFY(atomicChangeState(oldState, STATE_IDLE));
    break;
  // When receiving, let it remain receiving
  case STATE_RCV:
    break;
  default:
    return false;
  }
  TU_VERIFY(usbd_edpt_xfer(usbtmc_state.rhport, usbtmc_state.ep_bulk_out, usbtmc_state.ep_bulk_out_buf, (uint16_t)usbtmc_state.ep_bulk_out_wMaxPacketSize));
  return true;
}

void usbtmcd_reset_cb(uint8_t rhport)
{
  (void)rhport;
  usbtmc_capabilities_specific_t const * capabilities = tud_usbtmc_get_capabilities_cb();

  criticalEnter();
  tu_varclr(&usbtmc_state);
  usbtmc_state.capabilities = capabilities;
  usbtmc_state.itf_id = 0xFFu;
  criticalLeave();
}

static bool handle_devMsgOutStart(uint8_t rhport, void *data, size_t len)
{
  (void)rhport;
  // return true upon failure, as we can assume error is being handled elsewhere.
  TU_VERIFY(atomicChangeState(STATE_IDLE, STATE_RCV), true);
  usbtmc_state.transfer_size_sent = 0u;

  // must be a header, should have been confirmed before calling here.
  usbtmc_msg_request_dev_dep_out *msg = (usbtmc_msg_request_dev_dep_out*)data;
  usbtmc_state.transfer_size_remaining = msg->TransferSize;
  TU_VERIFY(tud_usbtmc_msgBulkOut_start_cb(msg));

  TU_VERIFY(handle_devMsgOut(rhport, (uint8_t*)data + sizeof(*msg), len - sizeof(*msg), len));
  usbtmc_state.lastBulkOutTag = msg->header.bTag;
  return true;
}

static bool handle_devMsgOut(uint8_t rhport, void *data, size_t len, size_t packetLen)
{
  (void)rhport;
  // return true upon failure, as we can assume error is being handled elsewhere.
  TU_VERIFY(usbtmc_state.state == STATE_RCV,true);

  bool shortPacket = (packetLen < usbtmc_state.ep_bulk_out_wMaxPacketSize);

  // Packet is to be considered complete when we get enough data or at a short packet.
  bool atEnd = false;
  if(len >= usbtmc_state.transfer_size_remaining || shortPacket)
  {
    atEnd = true;
    TU_VERIFY(atomicChangeState(STATE_RCV, STATE_NAK));
  }

  len = tu_min32(len, usbtmc_state.transfer_size_remaining);

  usbtmc_state.transfer_size_remaining -= len;
  usbtmc_state.transfer_size_sent += len;

  // App may (should?) call the wait_for_bus() command at this point
  if(!tud_usbtmc_msg_data_cb(data, len, atEnd))
  {
    // TODO: Go to an error state upon failure other than just stalling the EP?
    return false;
  }


  return true;
}

static bool handle_devMsgIn(void *data, size_t len)
{
  TU_VERIFY(len == sizeof(usbtmc_msg_request_dev_dep_in));
  usbtmc_msg_request_dev_dep_in *msg = (usbtmc_msg_request_dev_dep_in*)data;
  bool stateChanged = atomicChangeState(STATE_IDLE, STATE_TX_REQUESTED);
  TU_VERIFY(stateChanged);
  usbtmc_state.lastBulkInTag = msg->header.bTag;
  usbtmc_state.transfer_size_remaining = msg->TransferSize;
  usbtmc_state.transfer_size_sent = 0u;

  termCharRequested = msg->bmTransferAttributes.TermCharEnabled;
#ifndef NDEBUG
  termChar = msg->TermChar;
#endif

  if(termCharRequested)
    TU_VERIFY(usbtmc_state.capabilities->bmDevCapabilities.canEndBulkInOnTermChar);

  TU_VERIFY(tud_usbtmc_msgBulkIn_request_cb(msg));
  return true;
}

bool usbtmcd_xfer_cb(uint8_t rhport, uint8_t ep_addr, xfer_result_t result, uint32_t xferred_bytes)
{
  TU_VERIFY(result == XFER_RESULT_SUCCESS);
  //uart_tx_str_sync("TMC XFER CB\r\n");
  if(usbtmc_state.state == STATE_CLEARING) {
    return true; /* I think we can ignore everything here */
  }

  if(ep_addr == usbtmc_state.ep_bulk_out)
  {
    usbtmc_msg_generic_t *msg = NULL;

    switch(usbtmc_state.state)
    {
    case STATE_IDLE:
<<<<<<< HEAD
      TU_VERIFY(xferred_bytes >= sizeof(usbtmc_msg_generic_t));
      msg = (usbtmc_msg_generic_t*)(usbtmc_state.ep_bulk_out_buf);
      {
        uint8_t invInvTag = (uint8_t)~(msg->header.bTagInverse);
        TU_VERIFY(msg->header.bTag == invInvTag);
      }
      TU_VERIFY(msg->header.bTag != 0x00);

      switch(msg->header.MsgID) {
      case USBTMC_MSGID_DEV_DEP_MSG_OUT:
        if(!handle_devMsgOutStart(rhport, msg, xferred_bytes))
        {
          usbd_edpt_stall(rhport, usbtmc_state.ep_bulk_out);
          TU_VERIFY(false);
        }
        break;
=======
      {
        TU_VERIFY(xferred_bytes >= sizeof(usbtmc_msg_generic_t));
        msg = (usbtmc_msg_generic_t*)(usbtmc_state.ep_bulk_out_buf);
        uint8_t invInvTag = (uint8_t)~(msg->header.bTagInverse);
        TU_VERIFY(msg->header.bTag == invInvTag);
        TU_VERIFY(msg->header.bTag != 0x00);

        switch(msg->header.MsgID) {
        case USBTMC_MSGID_DEV_DEP_MSG_OUT:
          if(!handle_devMsgOutStart(rhport, msg, xferred_bytes))
          {
            usbd_edpt_stall(rhport, usbtmc_state.ep_bulk_out);
            return false;
          }
          break;
>>>>>>> 65ee11ff

        case USBTMC_MSGID_DEV_DEP_MSG_IN:
          TU_VERIFY(handle_devMsgIn(msg, xferred_bytes));
          break;

#if (CFG_TUD_USBTMC_ENABLE_488)
        case USBTMC_MSGID_USB488_TRIGGER:
          // Spec says we halt the EP if we didn't declare we support it.
          TU_VERIFY(usbtmc_state.capabilities->bmIntfcCapabilities488.supportsTrigger);
          TU_VERIFY(tud_usbtmc_msg_trigger_cb(msg));

          break;
#endif
<<<<<<< HEAD
      case USBTMC_MSGID_VENDOR_SPECIFIC_MSG_OUT:
      case USBTMC_MSGID_VENDOR_SPECIFIC_IN:
      default:
        usbd_edpt_stall(rhport, usbtmc_state.ep_bulk_out);
        TU_VERIFY(false);
=======
        case USBTMC_MSGID_VENDOR_SPECIFIC_MSG_OUT:
        case USBTMC_MSGID_VENDOR_SPECIFIC_IN:
        default:
          usbd_edpt_stall(rhport, usbtmc_state.ep_bulk_out);
          return false;
        }
        return true;
>>>>>>> 65ee11ff
      }
    case STATE_RCV:
      if(!handle_devMsgOut(rhport, usbtmc_state.ep_bulk_out_buf, xferred_bytes, xferred_bytes))
      {
        usbd_edpt_stall(rhport, usbtmc_state.ep_bulk_out);
        return false;
      }
      return true;

    case STATE_ABORTING_BULK_OUT:
<<<<<<< HEAD
      TU_VERIFY(false); // Should be stalled by now, shouldn't have received a packet.
      TU_ATTR_FALLTHROUGH; // Not really - some compilers can't figure out that the above macro always returns.
=======
      return false;
>>>>>>> 65ee11ff

    case STATE_TX_REQUESTED:
    case STATE_TX_INITIATED:
    case STATE_ABORTING_BULK_IN:
    case STATE_ABORTING_BULK_IN_SHORTED:
    case STATE_ABORTING_BULK_IN_ABORTED:
    default:
      return false;
    }
  }
  else if(ep_addr == usbtmc_state.ep_bulk_in)
  {
    switch(usbtmc_state.state) {
    case STATE_TX_SHORTED:
      TU_VERIFY(atomicChangeState(STATE_TX_SHORTED, STATE_NAK));
      TU_VERIFY(tud_usbtmc_msgBulkIn_complete_cb());
      break;

    case STATE_TX_INITIATED:
      if(usbtmc_state.transfer_size_remaining >= sizeof(usbtmc_state.ep_bulk_in_buf))
      {
        // FIXME! This removes const below!
        TU_VERIFY( usbd_edpt_xfer(rhport, usbtmc_state.ep_bulk_in,
            (void*)(uintptr_t) usbtmc_state.devInBuffer, sizeof(usbtmc_state.ep_bulk_in_buf)));
        usbtmc_state.devInBuffer += sizeof(usbtmc_state.ep_bulk_in_buf);
        usbtmc_state.transfer_size_remaining -= sizeof(usbtmc_state.ep_bulk_in_buf);
        usbtmc_state.transfer_size_sent += sizeof(usbtmc_state.ep_bulk_in_buf);
      }
      else // last packet
      {
        size_t packetLen = usbtmc_state.transfer_size_remaining;
        memcpy(usbtmc_state.ep_bulk_in_buf, usbtmc_state.devInBuffer, usbtmc_state.transfer_size_remaining);
          usbtmc_state.transfer_size_sent += sizeof(usbtmc_state.transfer_size_remaining);
        usbtmc_state.transfer_size_remaining = 0;
        usbtmc_state.devInBuffer = NULL;
        TU_VERIFY( usbd_edpt_xfer(rhport, usbtmc_state.ep_bulk_in, usbtmc_state.ep_bulk_in_buf, (uint16_t)packetLen) );
        if(((packetLen % usbtmc_state.ep_bulk_in_wMaxPacketSize) != 0) || (packetLen == 0 ))
        {
          usbtmc_state.state = STATE_TX_SHORTED;
        }
      }
      return true;

    case STATE_ABORTING_BULK_IN:
      // need to send short packet  (ZLP?)
      TU_VERIFY( usbd_edpt_xfer(rhport, usbtmc_state.ep_bulk_in, usbtmc_state.ep_bulk_in_buf,(uint16_t)0u));
      usbtmc_state.state = STATE_ABORTING_BULK_IN_SHORTED;
      return true;

    case STATE_ABORTING_BULK_IN_SHORTED:
      /* Done. :)*/
      usbtmc_state.state = STATE_ABORTING_BULK_IN_ABORTED;
      return true;

    default:
      TU_ASSERT(false);
    }
  }
  else if (ep_addr == usbtmc_state.ep_int_in) {
    // Good?
    return true;
  }
  return false;
}

// Invoked when a control transfer occurred on an interface of this class
// Driver response accordingly to the request and the transfer stage (setup/data/ack)
// return false to stall control endpoint (e.g unsupported request)
bool usbtmcd_control_xfer_cb(uint8_t rhport, uint8_t stage, tusb_control_request_t const * request)
{
  // nothing to do with DATA and ACK stage
  if ( stage != CONTROL_STAGE_SETUP ) return true;

  uint8_t tmcStatusCode = USBTMC_STATUS_FAILED;
#if (CFG_TUD_USBTMC_ENABLE_488)
  uint8_t bTag;
#endif

  if((request->bmRequestType_bit.type == TUSB_REQ_TYPE_STANDARD) &&
      (request->bmRequestType_bit.recipient == TUSB_REQ_RCPT_ENDPOINT) &&
      (request->bRequest == TUSB_REQ_CLEAR_FEATURE) &&
      (request->wValue == TUSB_REQ_FEATURE_EDPT_HALT))
  {
    uint32_t ep_addr = (request->wIndex);

    // At this point, a transfer MAY be in progress. Based on USB spec, when clearing bulk EP HALT,
    // the EP transfer buffer needs to be cleared and DTOG needs to be reset, even if
    // the EP is not halted. The only USBD API interface to do this is to stall and then un-stall the EP.
    if(ep_addr == usbtmc_state.ep_bulk_out)
    {
      criticalEnter();
      usbd_edpt_stall(rhport, (uint8_t)ep_addr);
      usbd_edpt_clear_stall(rhport, (uint8_t)ep_addr);
      usbtmc_state.state = STATE_NAK; // USBD core has placed EP in NAK state for us
      criticalLeave();
      tud_usbtmc_bulkOut_clearFeature_cb();
    }
    else if (ep_addr == usbtmc_state.ep_bulk_in)
    {
      usbd_edpt_stall(rhport, (uint8_t)ep_addr);
      usbd_edpt_clear_stall(rhport, (uint8_t)ep_addr);
      tud_usbtmc_bulkIn_clearFeature_cb();
    }
    else if ((usbtmc_state.ep_int_in != 0) && (ep_addr == usbtmc_state.ep_int_in))
    {
      // Clearing interrupt in EP
      usbd_edpt_stall(rhport, (uint8_t)ep_addr);
      usbd_edpt_clear_stall(rhport, (uint8_t)ep_addr);
    }
     else
    {
      return false;
    }
    return true;
  }

  // Otherwise, we only handle class requests.
  if(request->bmRequestType_bit.type != TUSB_REQ_TYPE_CLASS)
  {
    return false;
  }

  // Verification that we own the interface is unneeded since it's been routed to us specifically.

  switch(request->bRequest)
  {
  // USBTMC required requests
  case USBTMC_bREQUEST_INITIATE_ABORT_BULK_OUT:
  {
    usbtmc_initiate_abort_rsp_t rsp = {
        .bTag = usbtmc_state.lastBulkOutTag,
    };
    TU_VERIFY(request->bmRequestType == 0xA2); // in,class,interface
    TU_VERIFY(request->wLength == sizeof(rsp));
    TU_VERIFY(request->wIndex == usbtmc_state.ep_bulk_out);

    // wValue is the requested bTag to abort
    if(usbtmc_state.state != STATE_RCV)
    {
      rsp.USBTMC_status = USBTMC_STATUS_FAILED;
    }
    else if(usbtmc_state.lastBulkOutTag == (request->wValue & 0x7Fu))
    {
      rsp.USBTMC_status = USBTMC_STATUS_TRANSFER_NOT_IN_PROGRESS;
    }
    else
    {
      rsp.USBTMC_status = USBTMC_STATUS_SUCCESS;
      // Check if we've queued a short packet
      criticalEnter();
      usbtmc_state.state = STATE_ABORTING_BULK_OUT;
      criticalLeave();
      TU_VERIFY(tud_usbtmc_initiate_abort_bulk_out_cb(&(rsp.USBTMC_status)));
      usbd_edpt_stall(rhport, usbtmc_state.ep_bulk_out);
    }
    TU_VERIFY(tud_control_xfer(rhport, request, (void*)&rsp,sizeof(rsp)));
    return true;
  }

  case USBTMC_bREQUEST_CHECK_ABORT_BULK_OUT_STATUS:
  {
    usbtmc_check_abort_bulk_rsp_t rsp = {
        .USBTMC_status = USBTMC_STATUS_SUCCESS,
        .NBYTES_RXD_TXD = usbtmc_state.transfer_size_sent
    };
    TU_VERIFY(request->bmRequestType == 0xA2); // in,class,EP
    TU_VERIFY(request->wLength == sizeof(rsp));
    TU_VERIFY(request->wIndex == usbtmc_state.ep_bulk_out);
    TU_VERIFY(tud_usbtmc_check_abort_bulk_out_cb(&rsp));
    TU_VERIFY(tud_control_xfer(rhport, request, (void*)&rsp,sizeof(rsp)));
    return true;
  }

  case USBTMC_bREQUEST_INITIATE_ABORT_BULK_IN:
  {
    usbtmc_initiate_abort_rsp_t rsp = {
        .bTag = usbtmc_state.lastBulkInTag,
    };
    TU_VERIFY(request->bmRequestType == 0xA2); // in,class,interface
    TU_VERIFY(request->wLength == sizeof(rsp));
    TU_VERIFY(request->wIndex == usbtmc_state.ep_bulk_in);
    // wValue is the requested bTag to abort
    if((usbtmc_state.state == STATE_TX_REQUESTED || usbtmc_state.state == STATE_TX_INITIATED) &&
        usbtmc_state.lastBulkInTag == (request->wValue & 0x7Fu))
    {
      rsp.USBTMC_status = USBTMC_STATUS_SUCCESS;
    usbtmc_state.transfer_size_remaining = 0u;
      // Check if we've queued a short packet
      criticalEnter();
      usbtmc_state.state = ((usbtmc_state.transfer_size_sent % usbtmc_state.ep_bulk_in_wMaxPacketSize) == 0) ?
              STATE_ABORTING_BULK_IN : STATE_ABORTING_BULK_IN_SHORTED;
      criticalLeave();
      if(usbtmc_state.transfer_size_sent  == 0)
      {
        // Send short packet, nothing is in the buffer yet
        TU_VERIFY( usbd_edpt_xfer(rhport, usbtmc_state.ep_bulk_in, usbtmc_state.ep_bulk_in_buf,(uint16_t)0u));
        usbtmc_state.state = STATE_ABORTING_BULK_IN_SHORTED;
      }
      TU_VERIFY(tud_usbtmc_initiate_abort_bulk_in_cb(&(rsp.USBTMC_status)));
    }
    else if((usbtmc_state.state == STATE_TX_REQUESTED || usbtmc_state.state == STATE_TX_INITIATED))
    { // FIXME: Unsure how to check  if the OUT endpoint fifo is non-empty....
      rsp.USBTMC_status = USBTMC_STATUS_TRANSFER_NOT_IN_PROGRESS;
    }
    else
    {
      rsp.USBTMC_status = USBTMC_STATUS_FAILED;
    }
    TU_VERIFY(tud_control_xfer(rhport, request, (void*)&rsp,sizeof(rsp)));
    return true;
  }

  case USBTMC_bREQUEST_CHECK_ABORT_BULK_IN_STATUS:
  {
    TU_VERIFY(request->bmRequestType == 0xA2); // in,class,EP
    TU_VERIFY(request->wLength == 8u);

    usbtmc_check_abort_bulk_rsp_t rsp =
    {
        .USBTMC_status = USBTMC_STATUS_FAILED,
        .bmAbortBulkIn =
        {
            .BulkInFifoBytes = (usbtmc_state.state != STATE_ABORTING_BULK_IN_ABORTED)
        },
        .NBYTES_RXD_TXD = usbtmc_state.transfer_size_sent,
    };
    TU_VERIFY(tud_usbtmc_check_abort_bulk_in_cb(&rsp));
    criticalEnter();
    switch(usbtmc_state.state)
    {
    case STATE_ABORTING_BULK_IN_ABORTED:
      rsp.USBTMC_status = USBTMC_STATUS_SUCCESS;
      usbtmc_state.state = STATE_IDLE;
      break;
    case STATE_ABORTING_BULK_IN:
    case STATE_ABORTING_BULK_OUT:
      rsp.USBTMC_status = USBTMC_STATUS_PENDING;
      break;
    default:
      break;
    }
    criticalLeave();
    TU_VERIFY(tud_control_xfer(rhport, request, (void*)&rsp,sizeof(rsp)));

    return true;
  }

  case USBTMC_bREQUEST_INITIATE_CLEAR:
    {
      TU_VERIFY(request->bmRequestType == 0xA1); // in,class,interface
      TU_VERIFY(request->wLength == sizeof(tmcStatusCode));
      // After receiving an INITIATE_CLEAR request, the device must Halt the Bulk-OUT endpoint, queue the
      // control endpoint response shown in Table 31, and clear all input buffers and output buffers.
      usbd_edpt_stall(rhport, usbtmc_state.ep_bulk_out);
      usbtmc_state.transfer_size_remaining = 0;
      criticalEnter();
      usbtmc_state.state = STATE_CLEARING;
      criticalLeave();
      TU_VERIFY(tud_usbtmc_initiate_clear_cb(&tmcStatusCode));
      TU_VERIFY(tud_control_xfer(rhport, request, (void*)&tmcStatusCode,sizeof(tmcStatusCode)));
      return true;
    }

  case USBTMC_bREQUEST_CHECK_CLEAR_STATUS:
    {
      TU_VERIFY(request->bmRequestType == 0xA1); // in,class,interface
      usbtmc_get_clear_status_rsp_t clearStatusRsp = {0};
      TU_VERIFY(request->wLength == sizeof(clearStatusRsp));

      if(usbd_edpt_busy(rhport, usbtmc_state.ep_bulk_in))
      {
        // Stuff stuck in TX buffer?
        clearStatusRsp.bmClear.BulkInFifoBytes = 1;
        clearStatusRsp.USBTMC_status = USBTMC_STATUS_PENDING;
      }
      else
      {
        // Let app check if it's clear
        TU_VERIFY(tud_usbtmc_check_clear_cb(&clearStatusRsp));
      }
      if(clearStatusRsp.USBTMC_status == USBTMC_STATUS_SUCCESS)
      {
        criticalEnter();
        usbtmc_state.state = STATE_IDLE;
        criticalLeave();
      }
      TU_VERIFY(tud_control_xfer(rhport, request, (void*)&clearStatusRsp,sizeof(clearStatusRsp)));
      return true;
    }

  case USBTMC_bREQUEST_GET_CAPABILITIES:
    {
      TU_VERIFY(request->bmRequestType == 0xA1); // in,class,interface
      TU_VERIFY(request->wLength == sizeof(*(usbtmc_state.capabilities)));
      TU_VERIFY(tud_control_xfer(rhport, request, (void*)(uintptr_t) usbtmc_state.capabilities, sizeof(*usbtmc_state.capabilities)));
      return true;
    }
  // USBTMC Optional Requests

  case USBTMC_bREQUEST_INDICATOR_PULSE: // Optional
    {
      TU_VERIFY(request->bmRequestType == 0xA1); // in,class,interface
      TU_VERIFY(request->wLength == sizeof(tmcStatusCode));
      TU_VERIFY(usbtmc_state.capabilities->bmIntfcCapabilities.supportsIndicatorPulse);
      TU_VERIFY(tud_usbtmc_indicator_pulse_cb(request, &tmcStatusCode));
      TU_VERIFY(tud_control_xfer(rhport, request, (void*)&tmcStatusCode, sizeof(tmcStatusCode)));
      return true;
    }
#if (CFG_TUD_USBTMC_ENABLE_488)

    // USB488 required requests
  case USB488_bREQUEST_READ_STATUS_BYTE:
    {
      usbtmc_read_stb_rsp_488_t rsp;
      TU_VERIFY(request->bmRequestType == 0xA1); // in,class,interface
      TU_VERIFY(request->wLength == sizeof(rsp)); // in,class,interface

      bTag = request->wValue & 0x7F;
      TU_VERIFY(request->bmRequestType == 0xA1);
      TU_VERIFY((request->wValue & (~0x7F)) == 0u); // Other bits are required to be zero (USB488v1.0 Table 11)
      TU_VERIFY(bTag >= 0x02 && bTag <= 127);
      TU_VERIFY(request->wIndex == usbtmc_state.itf_id);
      TU_VERIFY(request->wLength == 0x0003);
      rsp.bTag = (uint8_t)bTag;
      if(usbtmc_state.ep_int_in != 0)
      {
        rsp.statusByte = 0x00; // Use interrupt endpoint, instead. Must be 0x00 (USB488v1.0 4.3.1.2)
        if(usbd_edpt_busy(rhport, usbtmc_state.ep_int_in))
        {
          rsp.USBTMC_status = USB488_STATUS_INTERRUPT_IN_BUSY;
        }
        else
        {
          rsp.USBTMC_status = USBTMC_STATUS_SUCCESS;
          usbtmc_read_stb_interrupt_488_t intMsg =
          {
            .bNotify1 = {
                .one = 1,
                .bTag = bTag & 0x7Fu,
            },
            .StatusByte = tud_usbtmc_get_stb_cb(&(rsp.USBTMC_status))
          };
          // Must be queued before control request response sent (USB488v1.0 4.3.1.2)
          usbd_edpt_xfer(rhport, usbtmc_state.ep_int_in, (void*)&intMsg, sizeof(intMsg));
        }
      }
      else
      {
        rsp.statusByte = tud_usbtmc_get_stb_cb(&(rsp.USBTMC_status));
      }
      TU_VERIFY(tud_control_xfer(rhport, request, (void*)&rsp, sizeof(rsp)));
      return true;
    }
    // USB488 optional requests
  case USB488_bREQUEST_REN_CONTROL:
  case USB488_bREQUEST_GO_TO_LOCAL:
  case USB488_bREQUEST_LOCAL_LOCKOUT:
    {
      TU_VERIFY(request->bmRequestType == 0xA1); // in,class,interface
<<<<<<< HEAD
      TU_VERIFY(false);
      TU_ATTR_FALLTHROUGH; // Not really - some compilers can't figure out that the above macro always returns.
=======
      return false;
>>>>>>> 65ee11ff
    }
#endif

  default:
<<<<<<< HEAD
    TU_VERIFY(false);
=======
    return false;
>>>>>>> 65ee11ff
  }
}

#endif /* CFG_TUD_TSMC */<|MERGE_RESOLUTION|>--- conflicted
+++ resolved
@@ -154,15 +154,8 @@
 static bool handle_devMsgOutStart(uint8_t rhport, void *data, size_t len);
 static bool handle_devMsgOut(uint8_t rhport, void *data, size_t len, size_t packetLen);
 
-<<<<<<< HEAD
-#ifndef NDEBUG
-static uint8_t termChar;
-#endif
-static uint8_t termCharRequested = false;
-=======
 tu_static uint8_t termChar;
 tu_static uint8_t termCharRequested = false;
->>>>>>> 65ee11ff
 
 #if OSAL_MUTEX_REQUIRED
 static OSAL_MUTEX_DEF(usbtmcLockBuffer);
@@ -449,9 +442,7 @@
   usbtmc_state.transfer_size_sent = 0u;
 
   termCharRequested = msg->bmTransferAttributes.TermCharEnabled;
-#ifndef NDEBUG
   termChar = msg->TermChar;
-#endif
 
   if(termCharRequested)
     TU_VERIFY(usbtmc_state.capabilities->bmDevCapabilities.canEndBulkInOnTermChar);
@@ -475,24 +466,6 @@
     switch(usbtmc_state.state)
     {
     case STATE_IDLE:
-<<<<<<< HEAD
-      TU_VERIFY(xferred_bytes >= sizeof(usbtmc_msg_generic_t));
-      msg = (usbtmc_msg_generic_t*)(usbtmc_state.ep_bulk_out_buf);
-      {
-        uint8_t invInvTag = (uint8_t)~(msg->header.bTagInverse);
-        TU_VERIFY(msg->header.bTag == invInvTag);
-      }
-      TU_VERIFY(msg->header.bTag != 0x00);
-
-      switch(msg->header.MsgID) {
-      case USBTMC_MSGID_DEV_DEP_MSG_OUT:
-        if(!handle_devMsgOutStart(rhport, msg, xferred_bytes))
-        {
-          usbd_edpt_stall(rhport, usbtmc_state.ep_bulk_out);
-          TU_VERIFY(false);
-        }
-        break;
-=======
       {
         TU_VERIFY(xferred_bytes >= sizeof(usbtmc_msg_generic_t));
         msg = (usbtmc_msg_generic_t*)(usbtmc_state.ep_bulk_out_buf);
@@ -508,7 +481,6 @@
             return false;
           }
           break;
->>>>>>> 65ee11ff
 
         case USBTMC_MSGID_DEV_DEP_MSG_IN:
           TU_VERIFY(handle_devMsgIn(msg, xferred_bytes));
@@ -522,13 +494,6 @@
 
           break;
 #endif
-<<<<<<< HEAD
-      case USBTMC_MSGID_VENDOR_SPECIFIC_MSG_OUT:
-      case USBTMC_MSGID_VENDOR_SPECIFIC_IN:
-      default:
-        usbd_edpt_stall(rhport, usbtmc_state.ep_bulk_out);
-        TU_VERIFY(false);
-=======
         case USBTMC_MSGID_VENDOR_SPECIFIC_MSG_OUT:
         case USBTMC_MSGID_VENDOR_SPECIFIC_IN:
         default:
@@ -536,7 +501,6 @@
           return false;
         }
         return true;
->>>>>>> 65ee11ff
       }
     case STATE_RCV:
       if(!handle_devMsgOut(rhport, usbtmc_state.ep_bulk_out_buf, xferred_bytes, xferred_bytes))
@@ -547,12 +511,7 @@
       return true;
 
     case STATE_ABORTING_BULK_OUT:
-<<<<<<< HEAD
-      TU_VERIFY(false); // Should be stalled by now, shouldn't have received a packet.
-      TU_ATTR_FALLTHROUGH; // Not really - some compilers can't figure out that the above macro always returns.
-=======
       return false;
->>>>>>> 65ee11ff
 
     case STATE_TX_REQUESTED:
     case STATE_TX_INITIATED:
@@ -912,21 +871,12 @@
   case USB488_bREQUEST_LOCAL_LOCKOUT:
     {
       TU_VERIFY(request->bmRequestType == 0xA1); // in,class,interface
-<<<<<<< HEAD
-      TU_VERIFY(false);
-      TU_ATTR_FALLTHROUGH; // Not really - some compilers can't figure out that the above macro always returns.
-=======
       return false;
->>>>>>> 65ee11ff
     }
 #endif
 
   default:
-<<<<<<< HEAD
-    TU_VERIFY(false);
-=======
     return false;
->>>>>>> 65ee11ff
   }
 }
 
