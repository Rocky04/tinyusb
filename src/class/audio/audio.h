/* 
 * The MIT License (MIT)
 *
 * Copyright (c) 2019 Ha Thach (tinyusb.org)
 *
 * Permission is hereby granted, free of charge, to any person obtaining a copy
 * of this software and associated documentation files (the "Software"), to deal
 * in the Software without restriction, including without limitation the rights
 * to use, copy, modify, merge, publish, distribute, sublicense, and/or sell
 * copies of the Software, and to permit persons to whom the Software is
 * furnished to do so, subject to the following conditions:
 *
 * The above copyright notice and this permission notice shall be included in
 * all copies or substantial portions of the Software.
 *
 * THE SOFTWARE IS PROVIDED "AS IS", WITHOUT WARRANTY OF ANY KIND, EXPRESS OR
 * IMPLIED, INCLUDING BUT NOT LIMITED TO THE WARRANTIES OF MERCHANTABILITY,
 * FITNESS FOR A PARTICULAR PURPOSE AND NONINFRINGEMENT. IN NO EVENT SHALL THE
 * AUTHORS OR COPYRIGHT HOLDERS BE LIABLE FOR ANY CLAIM, DAMAGES OR OTHER
 * LIABILITY, WHETHER IN AN ACTION OF CONTRACT, TORT OR OTHERWISE, ARISING FROM,
 * OUT OF OR IN CONNECTION WITH THE SOFTWARE OR THE USE OR OTHER DEALINGS IN
 * THE SOFTWARE.
 *
 * This file is part of the TinyUSB stack.
 */

/** \ingroup group_class
 *  \defgroup ClassDriver_Audio Audio
 *            Currently only MIDI subclass is supported
 *  @{ */

#ifndef _TUSB_AUDIO_H__
#define _TUSB_AUDIO_H__

#include "common/tusb_common.h"

#ifdef __cplusplus
extern "C" {
#endif

/// Isochronous End Point Attributes
typedef enum
{
	TUSB_ISO_EP_ATT_ASYNCHRONOUS 	= 0x04,
	TUSB_ISO_EP_ATT_ADAPTIVE 		= 0x08,
	TUSB_ISO_EP_ATT_SYNCHRONOUS 	= 0x0C,
	TUSB_ISO_EP_ATT_DATA 			= 0x00,	///< Data End Point
	TUSB_ISO_EP_ATT_FB 				= 0x20, ///< Feedback End Point
} tusb_iso_ep_attribute_t;

/// Audio Interface Subclass Codes
typedef enum
{
	AUDIO_SUBCLASS_UNDEFINED = 0x00,
	AUDIO_SUBCLASS_CONTROL 		   , ///< Audio Control
	AUDIO_SUBCLASS_STREAMING       , ///< Audio Streaming
	AUDIO_SUBCLASS_MIDI_STREAMING  , ///< MIDI Streaming
} audio_subclass_type_t;

/// Audio Function Subclass Codes
typedef enum
{
	AUDIO_FUNCTION_SUBCLASS_UNDEFINED = 0x00,
} audio_function_subclass_type_t;

/// Audio Protocol Codes
typedef enum
{
	AUDIO_PROTOCOL_V1                   = 0x00, ///< Version 1.0
	AUDIO_PROTOCOL_V2                   = 0x20, ///< Version 2.0
	AUDIO_PROTOCOL_V3                   = 0x30, ///< Version 3.0
} audio_protocol_type_t;

/// Audio Function Category Codes
typedef enum
{
	AUDIO_FUNC_DESKTOP_SPEAKER    = 0x01,
	AUDIO_FUNC_HOME_THEATER       = 0x02,
	AUDIO_FUNC_MICROPHONE         = 0x03,
	AUDIO_FUNC_HEADSET            = 0x04,
	AUDIO_FUNC_TELEPHONE          = 0x05,
	AUDIO_FUNC_CONVERTER          = 0x06,
	AUDIO_FUNC_SOUND_RECODER      = 0x07,
	AUDIO_FUNC_IO_BOX             = 0x08,
	AUDIO_FUNC_MUSICAL_INSTRUMENT = 0x09,
	AUDIO_FUNC_PRO_AUDIO          = 0x0A,
	AUDIO_FUNC_AUDIO_VIDEO        = 0x0B,
	AUDIO_FUNC_CONTROL_PANEL      = 0x0C,
} audio_function_t;

/// Audio Class-Specific AC Interface Descriptor Subtypes UAC2
typedef enum
{
	AUDIO_CS_AC_INTERFACE_AC_DESCRIPTOR_UNDEF   = 0x00,
	AUDIO_CS_AC_INTERFACE_HEADER                = 0x01,
	AUDIO_CS_AC_INTERFACE_INPUT_TERMINAL        = 0x02,
	AUDIO_CS_AC_INTERFACE_OUTPUT_TERMINAL       = 0x03,
	AUDIO_CS_AC_INTERFACE_MIXER_UNIT            = 0x04,
	AUDIO_CS_AC_INTERFACE_SELECTOR_UNIT         = 0x05,
	AUDIO_CS_AC_INTERFACE_FEATURE_UNIT          = 0x06,
	AUDIO_CS_AC_INTERFACE_EFFECT_UNIT           = 0x07,
	AUDIO_CS_AC_INTERFACE_PROCESSING_UNIT       = 0x08,
	AUDIO_CS_AC_INTERFACE_EXTENSION_UNIT        = 0x09,
	AUDIO_CS_AC_INTERFACE_CLOCK_SOURCE          = 0x0A,
	AUDIO_CS_AC_INTERFACE_CLOCK_SELECTOR        = 0x0B,
	AUDIO_CS_AC_INTERFACE_CLOCK_MULTIPLIER      = 0x0C,
	AUDIO_CS_AC_INTERFACE_SAMPLE_RATE_CONVERTER = 0x0D,
} audio_cs_ac_interface_subtype_t;

/// Audio Class-Specific AS Interface Descriptor Subtypes UAC2
typedef enum
{
	AUDIO_CS_AS_INTERFACE_AS_DESCRIPTOR_UNDEF 	= 0x00,
	AUDIO_CS_AS_INTERFACE_AS_GENERAL            = 0x01,
	AUDIO_CS_AS_INTERFACE_FORMAT_TYPE        	= 0x02,
	AUDIO_CS_AS_INTERFACE_ENCODER       		= 0x03,
	AUDIO_CS_AS_INTERFACE_DECODER       		= 0x04,
} audio_cs_as_interface_subtype_t;

/// Audio Class-Control Values UAC2
typedef enum
{
	AUDIO_CTRL_NONE		= 0x00, 		///< No Host access
	AUDIO_CTRL_R 		= 0x01, 		///< Host read access only
	AUDIO_CTRL_RW 		= 0x03, 		///< Host read write access
} audio_control_t;

/// Audio Class-Specific AC Interface Descriptor Controls UAC2
typedef enum
{
	AUDIO_CS_AS_INTERFACE_CTRL_LATENCY_POS 	= 0,
} audio_cs_ac_interface_control_pos_t;

/// Audio Class-Specific AS Interface Descriptor Controls UAC2
typedef enum
{
	AUDIO_CS_AS_INTERFACE_CTRL_ACTIVE_ALT_SET_POS 	= 0,
	AUDIO_CS_AS_INTERFACE_CTRL_VALID_ALT_SET_POS	= 2,
} audio_cs_as_interface_control_pos_t;

/// Audio Class-Specific EP Descriptor Subtypes UAC2
typedef enum
{
	AUDIO_CS_EP_SUBTYPE_DESCRIPTOR_UNDEFINED 	= 0x00,
	AUDIO_CS_EP_SUBTYPE_GENERAL 				= 0x01,
} audio_cs_ep_subtype_t;

/// Audio Class-Specific AS Isochronous Data EP Attributes UAC2
typedef enum
{
	AUDIO_CS_AS_ISO_DATA_EP_ATT_MAX_PACKETS_ONLY 	= 0x80,
	AUDIO_CS_AS_ISO_DATA_EP_ATT_NON_MAX_PACKETS_OK 	= 0x00,
} audio_cs_as_iso_data_ep_attribute_t;

/// Audio Class-Specific AS Isochronous Data EP Controls UAC2
typedef enum
{
	AUDIO_CS_AS_ISO_DATA_EP_CTRL_PITCH_POS 			= 0,
	AUDIO_CS_AS_ISO_DATA_EP_CTRL_DATA_OVERRUN_POS 	= 2,
	AUDIO_CS_AS_ISO_DATA_EP_CTRL_DATA_UNDERRUN_POS 	= 4,
} audio_cs_as_iso_data_ep_control_pos_t;

/// Audio Class-Specific AS Isochronous Data EP Lock Delay Units UAC2
typedef enum
{
	AUDIO_CS_AS_ISO_DATA_EP_LOCK_DELAY_UNIT_UNDEFINED 		= 0x00,
	AUDIO_CS_AS_ISO_DATA_EP_LOCK_DELAY_UNIT_MILLISEC 		= 0x01,
	AUDIO_CS_AS_ISO_DATA_EP_LOCK_DELAY_UNIT_PCM_SAMPLES 	= 0x02,
} audio_cs_as_iso_data_ep_lock_delay_unit_t;

/// Audio Class-Clock Source Attributes UAC2
typedef enum
{
	AUDIO_CLOCK_SOURCE_ATT_EXT_CLK 		= 0x00,
	AUDIO_CLOCK_SOURCE_ATT_INT_FIX_CLK 	= 0x01,
	AUDIO_CLOCK_SOURCE_ATT_INT_VAR_CLK 	= 0x02,
	AUDIO_CLOCK_SOURCE_ATT_INT_PRO_CLK 	= 0x03,
	AUDIO_CLOCK_SOURCE_ATT_CLK_SYC_SOF 	= 0x04,
} audio_clock_source_attribute_t;

/// Audio Class-Clock Source Controls UAC2
typedef enum
{
	AUDIO_CLOCK_SOURCE_CTRL_CLK_FRQ_POS 	= 0,
	AUDIO_CLOCK_SOURCE_CTRL_CLK_VAL_POS 	= 2,
} audio_clock_source_control_pos_t;

/// Audio Class-Clock Selector Controls UAC2
typedef enum
{
	AUDIO_CLOCK_SELECTOR_CTRL_POS 	= 0,
} audio_clock_selector_control_pos_t;

/// Audio Class-Clock Multiplier Controls UAC2
typedef enum
{
	AUDIO_CLOCK_MULTIPLIER_CTRL_NUMERATOR_POS 		= 0,
	AUDIO_CLOCK_MULTIPLIER_CTRL_DENOMINATOR_POS 	= 2,
} audio_clock_multiplier_control_pos_t;

/// Audio Class-Terminal Types UAC2
typedef enum
{
	AUDIO_TERM_TYPE_USB_UNDEFINED 		= 0x0100,
	AUDIO_TERM_TYPE_USB_STREAMING 		= 0x0101,
	AUDIO_TERM_TYPE_USB_VENDOR_SPEC		= 0x01FF,
} audio_terminal_type_t;

/// Audio Class-Input Terminal Types UAC2
<<<<<<< HEAD
typedef enum
{
	AUDIO_TERM_TYPE_IN_UNDEFINED 		= 0x0200,
	AUDIO_TERM_TYPE_IN_GENERIC_MIC 		= 0x0201,
	AUDIO_TERM_TYPE_IN_DESKTOP_MIC 		= 0x0202,
	AUDIO_TERM_TYPE_IN_PERSONAL_MIC 	= 0x0203,
	AUDIO_TERM_TYPE_IN_OMNI_MIC 		= 0x0204,
	AUDIO_TERM_TYPE_IN_ARRAY_MIC 		= 0x0205,
	AUDIO_TERM_TYPE_IN_PROC_ARRAY_MIC 	= 0x0206,
} audio_terminal_input_type_t;

/// Audio Class-Input Terminal Controls UAC2
typedef enum
{
	AUDIO_IN_TERM_CTRL_CPY_PROT_POS 	= 0,
	AUDIO_IN_TERM_CTRL_CONNECTOR_POS 	= 2,
	AUDIO_IN_TERM_CTRL_OVERLOAD_POS 	= 4,
	AUDIO_IN_TERM_CTRL_CLUSTER_POS 		= 6,
	AUDIO_IN_TERM_CTRL_UNDERFLOW_POS 	= 8,
	AUDIO_IN_TERM_CTRL_OVERFLOW_POS 	= 10,
} audio_terminal_input_control_pos_t;

/// Audio Class-Output Terminal Types UAC2
typedef enum
{
	AUDIO_TERM_TYPE_OUT_UNDEFINED 				= 0x0300,
	AUDIO_TERM_TYPE_OUT_GENERIC_SPEAKER 		= 0x0301,
	AUDIO_TERM_TYPE_OUT_HEADPHONES 				= 0x0302,
	AUDIO_TERM_TYPE_OUT_HEAD_MNT_DISP_AUIDO 	= 0x0303,
	AUDIO_TERM_TYPE_OUT_DESKTOP_SPEAKER 		= 0x0304,
	AUDIO_TERM_TYPE_OUT_ROOM_SPEAKER	 		= 0x0305,
	AUDIO_TERM_TYPE_OUT_COMMUNICATION_SPEAKER 	= 0x0306,
	AUDIO_TERM_TYPE_OUT_LOW_FRQ_EFFECTS_SPEAKER = 0x0307,
} audio_terminal_output_type_t;

/// Audio Class-Output Terminal Controls UAC2
typedef enum
{
	AUDIO_OUT_TERM_CTRL_CPY_PROT_POS 	= 0,
	AUDIO_OUT_TERM_CTRL_CONNECTOR_POS 	= 2,
	AUDIO_OUT_TERM_CTRL_OVERLOAD_POS 	= 4,
	AUDIO_OUT_TERM_CTRL_UNDERFLOW_POS 	= 6,
	AUDIO_OUT_TERM_CTRL_OVERFLOW_POS 	= 8,
} audio_terminal_output_control_pos_t;

/// Audio Class-Feature Unit Controls UAC2
typedef enum
{
=======
typedef enum
{
	AUDIO_TERM_TYPE_IN_UNDEFINED 		= 0x0200,
	AUDIO_TERM_TYPE_IN_GENERIC_MIC 		= 0x0201,
	AUDIO_TERM_TYPE_IN_DESKTOP_MIC 		= 0x0202,
	AUDIO_TERM_TYPE_IN_PERSONAL_MIC 	= 0x0203,
	AUDIO_TERM_TYPE_IN_OMNI_MIC 		= 0x0204,
	AUDIO_TERM_TYPE_IN_ARRAY_MIC 		= 0x0205,
	AUDIO_TERM_TYPE_IN_PROC_ARRAY_MIC 	= 0x0206,
} audio_terminal_input_type_t;

/// Audio Class-Input Terminal Controls UAC2
typedef enum
{
	AUDIO_IN_TERM_CTRL_CPY_PROT_POS 	= 0,
	AUDIO_IN_TERM_CTRL_CONNECTOR_POS 	= 2,
	AUDIO_IN_TERM_CTRL_OVERLOAD_POS 	= 4,
	AUDIO_IN_TERM_CTRL_CLUSTER_POS 		= 6,
	AUDIO_IN_TERM_CTRL_UNDERFLOW_POS 	= 8,
	AUDIO_IN_TERM_CTRL_OVERFLOW_POS 	= 10,
} audio_terminal_input_control_pos_t;

/// Audio Class-Output Terminal Types UAC2
typedef enum
{
	AUDIO_TERM_TYPE_OUT_UNDEFINED 				= 0x0300,
	AUDIO_TERM_TYPE_OUT_GENERIC_SPEAKER 		= 0x0301,
	AUDIO_TERM_TYPE_OUT_HEADPHONES 				= 0x0302,
	AUDIO_TERM_TYPE_OUT_HEAD_MNT_DISP_AUIDO 	= 0x0303,
	AUDIO_TERM_TYPE_OUT_DESKTOP_SPEAKER 		= 0x0304,
	AUDIO_TERM_TYPE_OUT_ROOM_SPEAKER	 		= 0x0305,
	AUDIO_TERM_TYPE_OUT_COMMUNICATION_SPEAKER 	= 0x0306,
	AUDIO_TERM_TYPE_OUT_LOW_FRQ_EFFECTS_SPEAKER = 0x0307,
} audio_terminal_output_type_t;

/// Audio Class-Output Terminal Controls UAC2
typedef enum
{
	AUDIO_OUT_TERM_CTRL_CPY_PROT_POS 	= 0,
	AUDIO_OUT_TERM_CTRL_CONNECTOR_POS 	= 2,
	AUDIO_OUT_TERM_CTRL_OVERLOAD_POS 	= 4,
	AUDIO_OUT_TERM_CTRL_UNDERFLOW_POS 	= 6,
	AUDIO_OUT_TERM_CTRL_OVERFLOW_POS 	= 8,
} audio_terminal_output_control_pos_t;

/// Audio Class-Feature Unit Controls UAC2
typedef enum
{
>>>>>>> 862d1667
	AUDIO_FEATURE_UNIT_CTRL_MUTE_POS 			= 0,
	AUDIO_FEATURE_UNIT_CTRL_VOLUME_POS 			= 2,
	AUDIO_FEATURE_UNIT_CTRL_BASS_POS 			= 4,
	AUDIO_FEATURE_UNIT_CTRL_MID_POS 			= 6,
	AUDIO_FEATURE_UNIT_CTRL_TREBLE_POS 			= 8,
	AUDIO_FEATURE_UNIT_CTRL_GRAPHIC_EQU_POS 	= 10,
	AUDIO_FEATURE_UNIT_CTRL_AGC_POS 			= 12,
	AUDIO_FEATURE_UNIT_CTRL_DELAY_POS 			= 14,
	AUDIO_FEATURE_UNIT_CTRL_BASS_BOOST_POS 		= 16,
	AUDIO_FEATURE_UNIT_CTRL_LOUDNESS_POS		= 18,
	AUDIO_FEATURE_UNIT_CTRL_INPUT_GAIN_POS		= 20,
	AUDIO_FEATURE_UNIT_CTRL_INPUT_GAIN_PAD_POS	= 22,
	AUDIO_FEATURE_UNIT_CTRL_PHASE_INV_POS		= 24,
	AUDIO_FEATURE_UNIT_CTRL_UNDERFLOW_POS		= 26,
	AUDIO_FEATURE_UNIT_CTRL_OVERFLOW_POS		= 28,
} audio_feature_unit_control_pos_t;

/// Audio Class-Format Type Codes UAC2
typedef enum
{
	AUDIO_FORMAT_TYPE_UNDEFINED 	= 0x00,
	AUDIO_FORMAT_TYPE_I 			= 0x01,
	AUDIO_FORMAT_TYPE_II 			= 0x02,
	AUDIO_FORMAT_TYPE_III 			= 0x03,
	AUDIO_FORMAT_TYPE_IV 			= 0x04,
	AUDIO_EXT_FORMAT_TYPE_I 		= 0x81,
	AUDIO_EXT_FORMAT_TYPE_II 		= 0x82,
	AUDIO_EXT_FORMAT_TYPE_III 		= 0x83,
} audio_format_type_t;

/// Audio Class-Audio Data Format Type I UAC2
typedef enum
{
	AUDIO_DATA_FORMAT_TYPE_I_PCM 			= 0x00000000,
	AUDIO_DATA_FORMAT_TYPE_I_PCM8 			= 0x00000001,
	AUDIO_DATA_FORMAT_TYPE_I_IEEE_FLOAT 	= 0x00000002,
	AUDIO_DATA_FORMAT_TYPE_I_ALAW 			= 0x00000003,
	AUDIO_DATA_FORMAT_TYPE_I_MULAW 			= 0x00000004,
} audio_data_format_type_I_t;

/// Audio Class-Audio Channel Configuration UAC2
typedef enum
{
	AUDIO_CHANNEL_CONFIG_NON_PREDEFINED 			= 0x00000000,
	AUDIO_CHANNEL_CONFIG_FRONT_LEFT 				= 0x00000001,
	AUDIO_CHANNEL_CONFIG_FRONT_RIGHT 				= 0x00000002,
	AUDIO_CHANNEL_CONFIG_FRONT_CENTER 				= 0x00000004,
	AUDIO_CHANNEL_CONFIG_LOW_FRQ_EFFECTS 			= 0x00000008,
	AUDIO_CHANNEL_CONFIG_BACK_LEFT 					= 0x00000010,
	AUDIO_CHANNEL_CONFIG_BACK_RIGHT 				= 0x00000020,
	AUDIO_CHANNEL_CONFIG_FRONT_LEFT_OF_CENTER 		= 0x00000040,
	AUDIO_CHANNEL_CONFIG_FRONT_RIGHT_OF_CENTER 		= 0x00000080,
	AUDIO_CHANNEL_CONFIG_BACK_CENTER 				= 0x00000100,
	AUDIO_CHANNEL_CONFIG_SIDE_LEFT 					= 0x00000200,
	AUDIO_CHANNEL_CONFIG_SIDE_RIGHT 				= 0x00000400,
	AUDIO_CHANNEL_CONFIG_TOP_CENTER 				= 0x00000800,
	AUDIO_CHANNEL_CONFIG_TOP_FRONT_LEFT				= 0x00001000,
	AUDIO_CHANNEL_CONFIG_TOP_FRONT_CENTER			= 0x00002000,
	AUDIO_CHANNEL_CONFIG_TOP_FRONT_RIGHT			= 0x00004000,
	AUDIO_CHANNEL_CONFIG_TOP_BACK_LEFT 				= 0x00008000,
	AUDIO_CHANNEL_CONFIG_TOP_BACK_CENTER			= 0x00010000,
	AUDIO_CHANNEL_CONFIG_TOP_BACK_RIGHT				= 0x00020000,
	AUDIO_CHANNEL_CONFIG_TOP_FRONT_LEFT_OF_CENTER	= 0x00040000,
	AUDIO_CHANNEL_CONFIG_TOP_FRONT_RIGHT_OF_CENTER	= 0x00080000,
	AUDIO_CHANNEL_CONFIG_LEFT_LOW_FRQ_EFFECTS		= 0x00100000,
	AUDIO_CHANNEL_CONFIG_RIGHT_LOW_FRQ_EFFECTS		= 0x00200000,
	AUDIO_CHANNEL_CONFIG_TOP_SIDE_LEFT				= 0x00400000,
	AUDIO_CHANNEL_CONFIG_TOP_SIDE_RIGHT				= 0x00800000,
	AUDIO_CHANNEL_CONFIG_BOTTOM_CENTER				= 0x01000000,
	AUDIO_CHANNEL_CONFIG_BACK_LEFT_OF_CENTER		= 0x02000000,
	AUDIO_CHANNEL_CONFIG_BACK_RIGHT_OF_CENTER		= 0x04000000,
	AUDIO_CHANNEL_CONFIG_RAW_DATA					= 0x80000000,
} audio_channel_config_t;

/// AUDIO Class-Specific AC Interface Header Descriptor (4.7.2)
typedef struct TU_ATTR_PACKED
{
  uint8_t bLength            ; ///< Size of this descriptor in bytes: 9.
  uint8_t bDescriptorType    ; ///< Descriptor Type. Value: TUSB_DESC_CS_INTERFACE.
  uint8_t bDescriptorSubType ; ///< Descriptor SubType. Value: AUDIO_CS_AC_INTERFACE_HEADER.
  uint16_t bcdADC            ; ///< Audio Device Class Specification Release Number in Binary-Coded Decimal. Value: U16_TO_U8S_LE(0x0200).
  uint8_t bCategory 		 ; ///< Constant, indicating the primary use of this audio function, as intended by the manufacturer. See: audio_function_t.
  uint16_t wTotalLength      ; ///< Total number of bytes returned for the class-specific AudioControl interface descriptor. Includes the combined length of this descriptor header and all Clock Source, Unit and Terminal descriptors.
  uint8_t bmControls 		 ; ///< See: audio_cs_ac_interface_control_pos_t.
} audio_desc_cs_ac_interface_t;

/// AUDIO Clock Source Descriptor (4.7.2.1)
typedef struct TU_ATTR_PACKED
{
  uint8_t bLength            ; ///< Size of this descriptor in bytes: 8.
  uint8_t bDescriptorType    ; ///< Descriptor Type. Value: TUSB_DESC_CS_INTERFACE.
  uint8_t bDescriptorSubType ; ///< Descriptor SubType. Value: AUDIO_CS_AC_INTERFACE_CLOCK_SOURCE.
  uint8_t bClockID 		 	 ; ///< Constant uniquely identifying the Clock Source Entity within the audio function. This value is used in all requests to address this Entity.
  uint8_t bmAttributes 		 ; ///< See: audio_clock_source_attribute_t.
  uint8_t bmControls 		 ; ///< See: audio_clock_source_control_pos_t.
  uint8_t bAssocTerminal	 ; ///< Terminal ID of the Terminal that is associated with this Clock Source.
  uint8_t iClockSource	 	 ; ///< Index of a string descriptor, describing the Clock Source Entity.
} audio_desc_clock_source_t;

/// AUDIO Clock Selector Descriptor (4.7.2.2) for ONE pin
typedef struct TU_ATTR_PACKED
{
  uint8_t bLength            ; ///< Size of this descriptor, in bytes: 7+p.
  uint8_t bDescriptorType    ; ///< Descriptor Type. Value: TUSB_DESC_CS_INTERFACE.
  uint8_t bDescriptorSubType ; ///< Descriptor SubType. Value: AUDIO_CS_AC_INTERFACE_CLOCK_SELECTOR.
  uint8_t bClockID 		 	 ; ///< Constant uniquely identifying the Clock Selector Entity within the audio function. This value is used in all requests to address this Entity.
  uint8_t bNrInPins 		 ; ///< Number of Input Pins of this Unit: p = 1 thus bNrInPins = 1.
  uint8_t baCSourceID 		 ; ///< ID of the Clock Entity to which the first Clock Input Pin of this Clock Selector Entity is connected..
  uint8_t bmControls 		 ; ///< See: audio_clock_selector_control_pos_t.
  uint8_t iClockSource	 	 ; ///< Index of a string descriptor, describing the Clock Selector Entity.
} audio_desc_clock_selector_t;

/// AUDIO Clock Selector Descriptor (4.7.2.2) for multiple pins
#define audio_desc_clock_selector_n_t(source_num) \
  struct TU_ATTR_PACKED {         \
	uint8_t bLength            	; \
	uint8_t bDescriptorType    	; \
	uint8_t bDescriptorSubType 	; \
	uint8_t bClockID 		 	; \
	uint8_t bNrInPins 		 	; \
    struct TU_ATTR_PACKED {    	  \
        uint8_t baSourceID		; \
    } sourceID[source_num]		; \
    uint8_t bmControls			; \
    uint8_t iClockSource		; \
 }

/// AUDIO Clock Multiplier Descriptor (4.7.2.3)
typedef struct TU_ATTR_PACKED
{
  uint8_t bLength            ; ///< Size of this descriptor, in bytes: 7.
  uint8_t bDescriptorType    ; ///< Descriptor Type. Value: TUSB_DESC_CS_INTERFACE.
  uint8_t bDescriptorSubType ; ///< Descriptor SubType. Value: AUDIO_CS_AC_INTERFACE_CLOCK_MULTIPLIER.
  uint8_t bClockID 		 	 ; ///< Constant uniquely identifying the Clock Multiplier Entity within the audio function. This value is used in all requests to address this Entity.
  uint8_t bCSourceID 		 ; ///< ID of the Clock Entity to which the last Clock Input Pin of this Clock Selector Entity is connected.
  uint8_t bmControls 		 ; ///< See: audio_clock_multiplier_control_pos_t.
  uint8_t iClockSource	 	 ; ///< Index of a string descriptor, describing the Clock Multiplier Entity.
} audio_desc_clock_multiplier_t;

/// AUDIO Input Terminal Descriptor(4.7.2.4)
typedef struct TU_ATTR_PACKED
{
  uint8_t bLength            ; ///< Size of this descriptor, in bytes: 17.
  uint8_t bDescriptorType    ; ///< Descriptor Type. Value: TUSB_DESC_CS_INTERFACE.
  uint8_t bDescriptorSubType ; ///< Descriptor SubType. Value: AUDIO_CS_AC_INTERFACE_INPUT_TERMINAL.
  uint16_t wTerminalType 	 ; ///< Constant characterizing the type of Terminal. See: audio_terminal_type_t for USB streaming and audio_terminal_input_type_t for other input types.
  uint8_t bAssocTerminal	 ; ///< ID of the Output Terminal to which this Input Terminal is associated.
  uint8_t bCSourceID 		 ; ///< ID of the Clock Entity to which this Input Terminal is connected.
  uint8_t bNrChannels	 	 ; ///< Number of logical output channels in the Terminal’s output audio channel cluster.
  uint32_t bmChannelConfig	 ; ///< Describes the spatial location of the logical channels. See:audio_channel_config_t.
  uint16_t bmControls	 	 ; ///< See: audio_terminal_input_control_pos_t.
  uint8_t iTerminal	 	 	 ; ///< Index of a string descriptor, describing the Input Terminal.
} audio_desc_input_terminal_t;

/// AUDIO Output Terminal Descriptor(4.7.2.5)
typedef struct TU_ATTR_PACKED
{
  uint8_t bLength            ; ///< Size of this descriptor, in bytes: 12.
  uint8_t bDescriptorType    ; ///< Descriptor Type. Value: TUSB_DESC_CS_INTERFACE.
  uint8_t bDescriptorSubType ; ///< Descriptor SubType. Value: AUDIO_CS_AC_INTERFACE_OUTPUT_TERMINAL.
  uint8_t bTerminalID 	 	 ; ///< Constant uniquely identifying the Terminal within the audio function. This value is used in all requests to address this Terminal.
  uint16_t wTerminalType	 ; ///< Constant characterizing the type of Terminal. See: audio_terminal_type_t for USB streaming and audio_terminal_output_type_t for other output types.
  uint8_t bAssocTerminal 	 ; ///< Constant, identifying the Input Terminal to which this Output Terminal is associated.
  uint8_t bSourceID		 	 ; ///< ID of the Unit or Terminal to which this Terminal is connected.
  uint8_t bCSourceID	 	 ; ///< ID of the Clock Entity to which this Output Terminal is connected.
  uint16_t bmControls	 	 ; ///< See: audio_terminal_output_type_t.
  uint8_t iTerminal	 	 	 ; ///< Index of a string descriptor, describing the Output Terminal.
} audio_desc_output_terminal_t;

/// AUDIO Feature Unit Descriptor(4.7.2.8) for ONE channel
typedef struct TU_ATTR_PACKED
{
  uint8_t bLength            ; ///< Size of this descriptor, in bytes: 14.
  uint8_t bDescriptorType    ; ///< Descriptor Type. Value: TUSB_DESC_CS_INTERFACE.
  uint8_t bDescriptorSubType ; ///< Descriptor SubType. Value: AUDIO_CS_AC_INTERFACE_FEATURE_UNIT.
  uint8_t bUnitID    	 	 ; ///< Constant uniquely identifying the Unit within the audio function. This value is used in all requests to address this Unit.
  uint8_t bSourceID	 		 ; ///< ID of the Unit or Terminal to which this Feature Unit is connected.
  struct TU_ATTR_PACKED {
	  uint32_t bmaControls	 ; ///< See: audio_feature_unit_control_pos_t. Controls0 is master channel 0 (always present) and Controls1 is logical channel 1.
  } controls[2] 		     ;
  uint8_t iTerminal	 	 	 ; ///< Index of a string descriptor, describing this Feature Unit.
} audio_desc_feature_unit_t;

/// AUDIO Feature Unit Descriptor(4.7.2.8) for multiple channels
#define audio_desc_feature_unit_n_t(ch_num) \
  struct TU_ATTR_PACKED {         \
	uint8_t bLength            	; /* 6+(ch_num+1)*4 */\
	uint8_t bDescriptorType    	; \
	uint8_t bDescriptorSubType 	; \
	uint8_t bUnitID 		 	; \
	uint8_t bSourceID 		 	; \
    struct TU_ATTR_PACKED {    	  \
        uint32_t bmaControls	; \
    } controls[ch_num+1]		; \
    uint8_t iTerminal			; \
 }

/// AUDIO Class-Specific AS Interface Descriptor(4.9.2)
typedef struct TU_ATTR_PACKED
{
  uint8_t bLength            ; ///< Size of this descriptor, in bytes: 16.
  uint8_t bDescriptorType    ; ///< Descriptor Type. Value: TUSB_DESC_CS_INTERFACE.
  uint8_t bDescriptorSubType ; ///< Descriptor SubType. Value: AUDIO_CS_AS_INTERFACE_AS_GENERAL.
  uint8_t bTerminalLink	 	 ; ///< The Terminal ID of the Terminal to which this interface is connected.
  uint8_t bmControls	 	 ; ///< See: audio_cs_as_interface_control_pos_t.
  uint8_t bFormatType 	 	 ; ///< Constant identifying the Format Type the AudioStreaming interface is using. See: audio_format_type_t.
  uint32_t bmFormats	 	 ; ///< The Audio Data Format(s) that can be used to communicate with this interface.See: audio_data_format_type_I_t.
  uint8_t bNrChannels	 	 ; ///< Number of physical channels in the AS Interface audio channel cluster.
  uint32_t bmChannelConfig	 ; ///< Describes the spatial location of the physical channels. See: audio_channel_config_t.
  uint8_t iChannelNames	 	 ; ///< Index of a string descriptor, describing the name of the first physical channel.
} audio_desc_cs_as_interface_t;

/// AUDIO Type I Format Type Descriptor(2.3.1.6 - Audio Formats)
typedef struct TU_ATTR_PACKED
{
  uint8_t bLength            ; ///< Size of this descriptor, in bytes: 6.
  uint8_t bDescriptorType    ; ///< Descriptor Type. Value: TUSB_DESC_CS_INTERFACE.
  uint8_t bDescriptorSubType ; ///< Descriptor SubType. Value: AUDIO_CS_AS_INTERFACE_FORMAT_TYPE.
  uint8_t bFormatType	 	 ; ///< Constant identifying the Format Type the AudioStreaming interface is using. Value: AUDIO_FORMAT_TYPE_I.
  uint8_t bSubslotSize	 	 ; ///< The number of bytes occupied by one audio subslot. Can be 1, 2, 3 or 4.
  uint8_t bBitResolution 	 ; ///< The number of effectively used bits from the available bits in an audio subslot.
} audio_desc_type_I_format_t;

/// AUDIO Class-Specific AS Isochronous Audio Data Endpoint Descriptor(4.10.1.2)
typedef struct TU_ATTR_PACKED
{
  uint8_t bLength            ; ///< Size of this descriptor, in bytes: 8.
  uint8_t bDescriptorType    ; ///< Descriptor Type. Value: TUSB_DESC_CS_ENDPOINT.
  uint8_t bDescriptorSubType ; ///< Descriptor SubType. Value: AUDIO_CS_EP_SUBTYPE_GENERAL.
  uint8_t bmAttributes	 	 ; ///< See: audio_cs_as_iso_data_ep_attribute_t.
  uint8_t bmControls	 	 ; ///< See: audio_cs_as_iso_data_ep_control_pos_t.
  uint8_t bLockDelayUnits 	 ; ///< Indicates the units used for the wLockDelay field. See: audio_cs_as_iso_data_ep_lock_delay_unit_t.
  uint16_t wLockDelay 		 ; ///< Indicates the time it takes this endpoint to reliably lock its internal clock recovery circuitry. Units used depend on the value of the bLockDelayUnits field.
} audio_desc_cs_as_iso_data_ep_t;


/** @} */

#ifdef __cplusplus
}
#endif

#endif

/** @} */<|MERGE_RESOLUTION|>--- conflicted
+++ resolved
@@ -207,7 +207,6 @@
 } audio_terminal_type_t;
 
 /// Audio Class-Input Terminal Types UAC2
-<<<<<<< HEAD
 typedef enum
 {
 	AUDIO_TERM_TYPE_IN_UNDEFINED 		= 0x0200,
@@ -256,56 +255,6 @@
 /// Audio Class-Feature Unit Controls UAC2
 typedef enum
 {
-=======
-typedef enum
-{
-	AUDIO_TERM_TYPE_IN_UNDEFINED 		= 0x0200,
-	AUDIO_TERM_TYPE_IN_GENERIC_MIC 		= 0x0201,
-	AUDIO_TERM_TYPE_IN_DESKTOP_MIC 		= 0x0202,
-	AUDIO_TERM_TYPE_IN_PERSONAL_MIC 	= 0x0203,
-	AUDIO_TERM_TYPE_IN_OMNI_MIC 		= 0x0204,
-	AUDIO_TERM_TYPE_IN_ARRAY_MIC 		= 0x0205,
-	AUDIO_TERM_TYPE_IN_PROC_ARRAY_MIC 	= 0x0206,
-} audio_terminal_input_type_t;
-
-/// Audio Class-Input Terminal Controls UAC2
-typedef enum
-{
-	AUDIO_IN_TERM_CTRL_CPY_PROT_POS 	= 0,
-	AUDIO_IN_TERM_CTRL_CONNECTOR_POS 	= 2,
-	AUDIO_IN_TERM_CTRL_OVERLOAD_POS 	= 4,
-	AUDIO_IN_TERM_CTRL_CLUSTER_POS 		= 6,
-	AUDIO_IN_TERM_CTRL_UNDERFLOW_POS 	= 8,
-	AUDIO_IN_TERM_CTRL_OVERFLOW_POS 	= 10,
-} audio_terminal_input_control_pos_t;
-
-/// Audio Class-Output Terminal Types UAC2
-typedef enum
-{
-	AUDIO_TERM_TYPE_OUT_UNDEFINED 				= 0x0300,
-	AUDIO_TERM_TYPE_OUT_GENERIC_SPEAKER 		= 0x0301,
-	AUDIO_TERM_TYPE_OUT_HEADPHONES 				= 0x0302,
-	AUDIO_TERM_TYPE_OUT_HEAD_MNT_DISP_AUIDO 	= 0x0303,
-	AUDIO_TERM_TYPE_OUT_DESKTOP_SPEAKER 		= 0x0304,
-	AUDIO_TERM_TYPE_OUT_ROOM_SPEAKER	 		= 0x0305,
-	AUDIO_TERM_TYPE_OUT_COMMUNICATION_SPEAKER 	= 0x0306,
-	AUDIO_TERM_TYPE_OUT_LOW_FRQ_EFFECTS_SPEAKER = 0x0307,
-} audio_terminal_output_type_t;
-
-/// Audio Class-Output Terminal Controls UAC2
-typedef enum
-{
-	AUDIO_OUT_TERM_CTRL_CPY_PROT_POS 	= 0,
-	AUDIO_OUT_TERM_CTRL_CONNECTOR_POS 	= 2,
-	AUDIO_OUT_TERM_CTRL_OVERLOAD_POS 	= 4,
-	AUDIO_OUT_TERM_CTRL_UNDERFLOW_POS 	= 6,
-	AUDIO_OUT_TERM_CTRL_OVERFLOW_POS 	= 8,
-} audio_terminal_output_control_pos_t;
-
-/// Audio Class-Feature Unit Controls UAC2
-typedef enum
-{
->>>>>>> 862d1667
 	AUDIO_FEATURE_UNIT_CTRL_MUTE_POS 			= 0,
 	AUDIO_FEATURE_UNIT_CTRL_VOLUME_POS 			= 2,
 	AUDIO_FEATURE_UNIT_CTRL_BASS_POS 			= 4,
