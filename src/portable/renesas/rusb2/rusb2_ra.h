--- conflicted
+++ resolved
@@ -43,7 +43,10 @@
 /* renesas fsp api */
 #include "bsp_api.h"
 
-<<<<<<< HEAD
+#ifdef __GNUC__
+#pragma GCC diagnostic pop
+#endif
+
 extern IRQn_Type _usb_fs_irqn;
 extern IRQn_Type _usb_hs_irqn;
 
@@ -52,13 +55,6 @@
 #define CFG_TUSB_RHPORT0_MODE   ( CFG_TUD_ENABLED ? OPT_MODE_DEVICE : OPT_MODE_HOST )
 #define CFG_TUSB_RHPORT1_MODE   0
 #endif
-=======
-#ifdef __GNUC__
-#pragma GCC diagnostic pop
-#endif
-
-#define RUSB2_REG_BASE (0x40090000)
->>>>>>> f1e006d0
 
 #if defined(__ICCARM__)
   #define __builtin_ctz(x)             __iar_builtin_CLZ(__iar_builtin_RBIT(x))
