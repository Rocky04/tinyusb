/*
 * The MIT License (MIT)
 *
 * Copyright (c) 2021 Koji Kitayama
 * Portions copyrighted (c) 2021 Roland Winistoerfer
 *
 * Permission is hereby granted, free of charge, to any person obtaining a copy
 * of this software and associated documentation files (the "Software"), to deal
 * in the Software without restriction, including without limitation the rights
 * to use, copy, modify, merge, publish, distribute, sublicense, and/or sell
 * copies of the Software, and to permit persons to whom the Software is
 * furnished to do so, subject to the following conditions:
 *
 * The above copyright notice and this permission notice shall be included in
 * all copies or substantial portions of the Software.
 *
 * THE SOFTWARE IS PROVIDED "AS IS", WITHOUT WARRANTY OF ANY KIND, EXPRESS OR
 * IMPLIED, INCLUDING BUT NOT LIMITED TO THE WARRANTIES OF MERCHANTABILITY,
 * FITNESS FOR A PARTICULAR PURPOSE AND NONINFRINGEMENT. IN NO EVENT SHALL THE
 * AUTHORS OR COPYRIGHT HOLDERS BE LIABLE FOR ANY CLAIM, DAMAGES OR OTHER
 * LIABILITY, WHETHER IN AN ACTION OF CONTRACT, TORT OR OTHERWISE, ARISING FROM,
 * OUT OF OR IN CONNECTION WITH THE SOFTWARE OR THE USE OR OTHER DEALINGS IN
 * THE SOFTWARE.
 *
 * This file is part of the TinyUSB stack.
 */

#include "tusb_option.h"

#if CFG_TUH_ENABLED && defined(TUP_USBIP_RUSB2)

#include "host/hcd.h"
#include "rusb2_type.h"

#if TU_CHECK_MCU(OPT_MCU_RX63X, OPT_MCU_RX65X, OPT_MCU_RX72N)
  #include "rusb2_rx.h"
#elif TU_CHECK_MCU(OPT_MCU_RAXXX)
  #include "rusb2_ra.h"
#else
  #error "Unsupported MCU"
#endif

#define TU_RUSB2_HCD_DBG   2

//--------------------------------------------------------------------+
// MACRO TYPEDEF CONSTANT ENUM DECLARATION
//--------------------------------------------------------------------+

TU_ATTR_PACKED_BEGIN
TU_ATTR_BIT_FIELD_ORDER_BEGIN

typedef union TU_ATTR_PACKED {
  struct {
    volatile uint16_t u8: 8;
    volatile uint16_t   : 0;
  };
  volatile uint16_t u16;
} hw_fifo_t;

typedef struct TU_ATTR_PACKED {
  void      *buf;      /* the start address of a transfer data buffer */
  uint16_t  length;    /* the number of bytes in the buffer */
  uint16_t  remaining; /* the number of bytes remaining in the buffer */
  struct {
    uint32_t ep  : 8;  /* an assigned endpoint address */
    uint32_t dev : 8;  /* an assigned device address */
    uint32_t ff  : 1;  /* `buf` is TU_FUFO or POD */
    uint32_t     : 0;
  };
} pipe_state_t;

TU_ATTR_PACKED_END  // End of definition of packed structs (used by the CCRX toolchain)
TU_ATTR_BIT_FIELD_ORDER_END

typedef struct
{
  bool         need_reset; /* The device has not been reset after connection. */
  pipe_state_t pipe[10];
  uint8_t ep[4][2][15];   /* a lookup table for a pipe index from an endpoint address */
  uint8_t      ctl_mps[5]; /* EP0 max packet size for each device */
} hcd_data_t;

//--------------------------------------------------------------------+
// INTERNAL OBJECT & FUNCTION DECLARATION
//--------------------------------------------------------------------+
static hcd_data_t _hcd;

// TODO merged with DCD
// Transfer conditions specifiable for each pipe:
// - Pipe 0: Control transfer with 64-byte single buffer
// - Pipes 1 and 2: Bulk isochronous transfer continuous transfer mode with programmable buffer size up
//   to 2 KB and optional double buffer
// - Pipes 3 to 5: Bulk transfer continuous transfer mode with programmable buffer size up to 2 KB and
//   optional double buffer
// - Pipes 6 to 9: Interrupt transfer with 64-byte single buffer
enum {
  PIPE_1ST_BULK = 3,
  PIPE_1ST_INTERRUPT = 6,
  PIPE_COUNT = 10,
};

static unsigned find_pipe(unsigned xfer) {
  switch ( xfer ) {
    case TUSB_XFER_ISOCHRONOUS:
      for (int i = 1; i < PIPE_1ST_BULK; ++i) {
        if ( 0 == _hcd.pipe[i].ep ) return i;
      }
      break;

    case TUSB_XFER_BULK:
      for (int i = PIPE_1ST_BULK; i < PIPE_1ST_INTERRUPT; ++i) {
        if ( 0 == _hcd.pipe[i].ep ) return i;
      }
      for (int i = 1; i < PIPE_1ST_BULK; ++i) {
        if ( 0 == _hcd.pipe[i].ep ) return i;
      }
      break;

    case TUSB_XFER_INTERRUPT:
      for (int i = PIPE_1ST_INTERRUPT; i < PIPE_COUNT; ++i) {
        if ( 0 == _hcd.pipe[i].ep ) return i;
      }
      break;

    default:
      /* No support for control transfer */
      break;
  }
  return 0;
}

static volatile uint16_t* get_pipectr(rusb2_reg_t *rusb, unsigned num)
{
  if (num) {
    return (volatile uint16_t*)&(rusb->PIPE_CTR[num - 1]);
  } else {
    return (volatile uint16_t*)&(rusb->DCPCTR);
  }
}

static volatile reg_pipetre_t* get_pipetre(rusb2_reg_t *rusb, unsigned num)
{
  volatile reg_pipetre_t* tre = NULL;
  if ((1 <= num) && (num <= 5)) {
    tre = (volatile reg_pipetre_t*)&(rusb->PIPE_TR[num - 1].E);
  }
  return tre;
}

static volatile uint16_t* addr_to_pipectr(uint8_t rhport, uint8_t dev_addr, unsigned ep_addr)
{
  rusb2_reg_t* rusb = RUSB2_REG(rhport);
  const unsigned epn = tu_edpt_number(ep_addr);

  if (epn) {
    const unsigned dir_in = tu_edpt_dir(ep_addr);
    const unsigned num = _hcd.ep[dev_addr][dir_in][epn - 1];
    return get_pipectr(rusb, num);
  } else {
    return get_pipectr(rusb, 0);
  }
}

static uint16_t edpt0_max_packet_size(rusb2_reg_t* rusb)
{
  return rusb->DCPMAXP_b.MXPS;
}

static uint16_t edpt_max_packet_size(rusb2_reg_t *rusb, unsigned num)
{
  rusb->PIPESEL = num;
  return rusb->PIPEMAXP_b.MXPS;
}

static inline void pipe_wait_for_ready(rusb2_reg_t* rusb, unsigned num)
{
  while (rusb->D0FIFOSEL_b.CURPIPE != num) ;
  while (!rusb->D0FIFOCTR_b.FRDY) {}
}

static void pipe_write_packet(void *buf, volatile void *fifo, unsigned len)
{
  // NOTE: unlike DCD, Highspeed 32-bit FIFO does not need to adjust the fifo address
  volatile hw_fifo_t *reg = (volatile hw_fifo_t*)fifo;
  uintptr_t addr = (uintptr_t)buf;
  while (len >= 2) {
    reg->u16 = *(const uint16_t *)addr;
    addr += 2;
    len  -= 2;
  }
  if (len) {
    reg->u8 = *(const uint8_t *)addr;
    ++addr;
  }
}

static void pipe_read_packet(void *buf, volatile void *fifo, unsigned len)
{
  uint8_t *p   = (uint8_t*)buf;
  volatile uint8_t *reg = (volatile uint8_t*)fifo;  /* byte access is always at base register address */
  while (len--) *p++ = *reg;
}

static bool pipe0_xfer_in(rusb2_reg_t* rusb)
{
  pipe_state_t *pipe = &_hcd.pipe[0];
  const unsigned rem = pipe->remaining;

  const unsigned mps = edpt0_max_packet_size(rusb);
  const unsigned vld = rusb->CFIFOCTR_b.DTLN;
  const unsigned len = TU_MIN(TU_MIN(rem, mps), vld);
  void          *buf = pipe->buf;
  if (len) {
    rusb->DCPCTR = RUSB2_PIPE_CTR_PID_NAK;
    pipe_read_packet(buf, (volatile void*)&rusb->CFIFO, len);
    pipe->buf = (uint8_t*)buf + len;
  }
  if (len < mps) {
    rusb->CFIFOCTR = RUSB2_CFIFOCTR_BCLR_Msk;
  }
  pipe->remaining = rem - len;
  if ((len < mps) || (rem == len)) {
    pipe->buf = NULL;
    return true;
  }
  rusb->DCPCTR = RUSB2_PIPE_CTR_PID_BUF;
  return false;
}

static bool pipe0_xfer_out(rusb2_reg_t* rusb)
{
  pipe_state_t *pipe = &_hcd.pipe[0];
  const unsigned rem = pipe->remaining;
  if (!rem) {
    pipe->buf = NULL;
    return true;
  }
  const unsigned mps = edpt0_max_packet_size(rusb);
  const unsigned len = TU_MIN(mps, rem);
  void          *buf = pipe->buf;
  if (len) {
    pipe_write_packet(buf, (volatile void*)&rusb->CFIFO, len);
    pipe->buf = (uint8_t*)buf + len;
  }
  if (len < mps) {
    rusb->CFIFOCTR = RUSB2_CFIFOCTR_BVAL_Msk;
  }
  pipe->remaining = rem - len;
  return false;
}

static bool pipe_xfer_in(rusb2_reg_t* rusb, unsigned num)
{
  pipe_state_t  *pipe = &_hcd.pipe[num];
  const unsigned rem  = pipe->remaining;

  rusb->D0FIFOSEL = num | RUSB2_FIFOSEL_MBW_8BIT;
  const unsigned mps  = edpt_max_packet_size(rusb, num);
  pipe_wait_for_ready(rusb, num);
  const unsigned vld  = rusb->D0FIFOCTR_b.DTLN;
  const unsigned len  = TU_MIN(TU_MIN(rem, mps), vld);
  void          *buf  = pipe->buf;
  if (len) {
    pipe_read_packet(buf, (volatile void*)&rusb->D0FIFO, len);
    pipe->buf = (uint8_t*)buf + len;
  }
  if (len < mps) {
    rusb->D0FIFOCTR = RUSB2_CFIFOCTR_BCLR_Msk;
  }
  rusb->D0FIFOSEL = 0;
  while (rusb->D0FIFOSEL_b.CURPIPE) ; /* if CURPIPE bits changes, check written value */
  pipe->remaining = rem - len;
  if ((len < mps) || (rem == len)) {
    pipe->buf = NULL;
    return NULL != buf;
  }
  return false;
}

static bool pipe_xfer_out(rusb2_reg_t* rusb, unsigned num)
{
  pipe_state_t  *pipe = &_hcd.pipe[num];
  const unsigned rem  = pipe->remaining;

  if (!rem) {
    pipe->buf = NULL;
    return true;
  }

  rusb->D0FIFOSEL = num | RUSB2_FIFOSEL_MBW_16BIT | (TU_BYTE_ORDER == TU_BIG_ENDIAN ? RUSB2_FIFOSEL_BIGEND : 0);
  const unsigned mps  = edpt_max_packet_size(rusb, num);
  pipe_wait_for_ready(rusb, num);
  const unsigned len  = TU_MIN(rem, mps);
  void          *buf  = pipe->buf;
  if (len) {
    pipe_write_packet(buf, (volatile void*)&rusb->D0FIFO, len);
    pipe->buf = (uint8_t*)buf + len;
  }
  if (len < mps) {
    rusb->D0FIFOCTR = RUSB2_CFIFOCTR_BVAL_Msk;
  }
  rusb->D0FIFOSEL = 0;
  while (rusb->D0FIFOSEL_b.CURPIPE) ; /* if CURPIPE bits changes, check written value */
  pipe->remaining = rem - len;
  return false;
}

static bool process_pipe0_xfer(uint8_t rhport, uint8_t dev_addr, uint8_t ep_addr, void* buffer, uint16_t buflen)
{
  (void)dev_addr;

  rusb2_reg_t* rusb = RUSB2_REG(rhport);
  const unsigned dir_in = tu_edpt_dir(ep_addr);

  /* configure fifo direction and access unit settings */
  if (dir_in) { /* IN, a byte */
    rusb->CFIFOSEL = RUSB2_FIFOSEL_MBW_8BIT;
    while (rusb->CFIFOSEL & RUSB2_CFIFOSEL_ISEL_WRITE) ;
  } else { /* OUT, 2 bytes */
    rusb->CFIFOSEL = RUSB2_CFIFOSEL_ISEL_WRITE | RUSB2_FIFOSEL_MBW_16BIT |
                         (TU_BYTE_ORDER == TU_BIG_ENDIAN ? RUSB2_FIFOSEL_BIGEND : 0);
    while (!(rusb->CFIFOSEL & RUSB2_CFIFOSEL_ISEL_WRITE)) ;
  }

  pipe_state_t *pipe = &_hcd.pipe[0];
  pipe->ep        = ep_addr;
  pipe->length    = buflen;
  pipe->remaining = buflen;
  if (buflen) {
    pipe->buf     = buffer;
    if (!dir_in) { /* OUT */
      TU_ASSERT(rusb->DCPCTR_b.BSTS && (rusb->USBREQ & 0x80));
      pipe0_xfer_out(rusb);
    }
  } else { /* ZLP */
    pipe->buf        = NULL;
    if (!dir_in) { /* OUT */
      rusb->CFIFOCTR = RUSB2_CFIFOCTR_BVAL_Msk;
    }
    if (dir_in == rusb->DCPCFG_b.DIR) {
      TU_ASSERT(RUSB2_PIPE_CTR_PID_NAK == rusb->DCPCTR_b.PID);
      rusb->DCPCTR_b.SQSET = 1;
      rusb->DCPCFG_b.DIR = dir_in ^ 1;
    }
  }
  rusb->DCPCTR = RUSB2_PIPE_CTR_PID_BUF;
  return true;
}

static bool process_pipe_xfer(uint8_t rhport, uint8_t dev_addr, uint8_t ep_addr, void *buffer, uint16_t buflen)
{
  rusb2_reg_t* rusb = RUSB2_REG(rhport);

  const unsigned epn    = tu_edpt_number(ep_addr);
  const unsigned dir_in = tu_edpt_dir(ep_addr);
  const unsigned num    = _hcd.ep[dev_addr - 1][dir_in][epn - 1];

  TU_ASSERT(num);

  pipe_state_t *pipe  = &_hcd.pipe[num];
  pipe->buf       = buffer;
  pipe->length    = buflen;
  pipe->remaining = buflen;
  if (!dir_in) { /* OUT */
    if (buflen) {
      pipe_xfer_out(rusb, num);
    } else { /* ZLP */
      rusb->D0FIFOSEL = num;
      pipe_wait_for_ready(rusb, num);
      rusb->D0FIFOCTR = RUSB2_CFIFOCTR_BVAL_Msk;
      rusb->D0FIFOSEL = 0;
      while (rusb->D0FIFOSEL_b.CURPIPE) {} /* if CURPIPE bits changes, check written value */
    }
  } else {
    volatile uint16_t     *ctr = get_pipectr(rusb, num);
    volatile reg_pipetre_t *pt = get_pipetre(rusb, num);
    if (pt) {
      const unsigned     mps = edpt_max_packet_size(rusb, num);
      if (*ctr & 0x3) *ctr = RUSB2_PIPE_CTR_PID_NAK;
      pt->TRE   = TU_BIT(8);
      pt->TRN   = (buflen + mps - 1) / mps;
      pt->TRENB = 1;
    }
    *ctr = RUSB2_PIPE_CTR_PID_BUF;
  }
  return true;
}

static bool process_edpt_xfer(uint8_t rhport, uint8_t dev_addr, uint8_t ep_addr, void* buffer, uint16_t buflen)
{
  const unsigned epn = tu_edpt_number(ep_addr);
  if (0 == epn) {
    return process_pipe0_xfer(rhport, dev_addr, ep_addr, buffer, buflen);
  } else {
    return process_pipe_xfer(rhport, dev_addr, ep_addr, buffer, buflen);
  }
}

static void process_pipe0_bemp(uint8_t rhport)
{
  rusb2_reg_t* rusb = RUSB2_REG(rhport);
  bool completed = pipe0_xfer_out(rusb);
  if (completed) {
    pipe_state_t *pipe = &_hcd.pipe[0];
    hcd_event_xfer_complete(pipe->dev,
                            tu_edpt_addr(0, TUSB_DIR_OUT),
                            pipe->length - pipe->remaining,
                            XFER_RESULT_SUCCESS, true);
  }
}

static void process_pipe_nrdy(uint8_t rhport, unsigned num)
{
  rusb2_reg_t* rusb = RUSB2_REG(rhport);
  xfer_result_t result;
<<<<<<< HEAD
  uint16_t volatile *ctr = get_pipectr(num);
  // TU_LOG1("NRDY %d %x\r\n", num, *ctr);
=======
  uint16_t volatile *ctr = get_pipectr(rusb, num);
  TU_LOG(TU_RUSB2_HCD_DBG, "NRDY %d %x\n", num, *ctr);
>>>>>>> de4ad2c7
  switch (*ctr & RUSB2_PIPE_CTR_PID_Msk) {
    default: return;
    case RUSB2_PIPE_CTR_PID_STALL: result = XFER_RESULT_STALLED; break;
    case RUSB2_PIPE_CTR_PID_STALL2: result = XFER_RESULT_STALLED; break;
    case RUSB2_PIPE_CTR_PID_NAK:   result = XFER_RESULT_FAILED;  break;
  }
  pipe_state_t *pipe = &_hcd.pipe[num];
  hcd_event_xfer_complete(pipe->dev, pipe->ep,
                          pipe->length - pipe->remaining,
                          result, true);
}

static void process_pipe_brdy(uint8_t rhport, unsigned num)
{
  rusb2_reg_t* rusb = RUSB2_REG(rhport);
  pipe_state_t  *pipe   = &_hcd.pipe[num];
  const unsigned dir_in = tu_edpt_dir(pipe->ep);
  bool completed;

  if (dir_in) { /* IN */
    if (num) {
      completed = pipe_xfer_in(rusb, num);
    } else {
      completed = pipe0_xfer_in(rusb);
    }
  } else {
    completed = pipe_xfer_out(rusb, num);
  }
  if (completed) {
    hcd_event_xfer_complete(pipe->dev, pipe->ep,
                            pipe->length - pipe->remaining,
                            XFER_RESULT_SUCCESS, true);
    TU_LOG(TU_RUSB2_HCD_DBG, "C %d %d\r\n", num, pipe->length - pipe->remaining);
  }
}

/*------------------------------------------------------------------*/
/* Host API
 *------------------------------------------------------------------*/

#if 0 // previously present in the rx driver before generalization
static uint32_t disable_interrupt(void)
{
  uint32_t pswi;
#if defined(__CCRX__)
  pswi = get_psw() & 0x010000;
  clrpsw_i();
#else
  pswi = __builtin_rx_mvfc(0) & 0x010000;
  __builtin_rx_clrpsw('I');
#endif
  return pswi;
}

static void enable_interrupt(uint32_t pswi)
{
#if defined(__CCRX__)
  set_psw(get_psw() | pswi);
#else
  __builtin_rx_mvtc(0, __builtin_rx_mvfc(0) | pswi);
#endif
}
#endif

bool hcd_init(uint8_t rhport)
{
  rusb2_reg_t* rusb = RUSB2_REG(rhport);
  rusb2_module_start(rhport, true);

#ifdef RUSB2_SUPPORT_HIGHSPEED
  if (rusb2_is_highspeed_rhport(rhport) ) {
    rusb->SYSCFG_b.HSE = 1;
    rusb->PHYSET_b.HSEB = 0;
    rusb->PHYSET_b.DIRPD = 0;
    R_BSP_SoftwareDelay((uint32_t) 1, BSP_DELAY_UNITS_MILLISECONDS);
    rusb->PHYSET_b.PLLRESET = 0;
    rusb->LPSTS_b.SUSPENDM = 1;
    while ( !rusb->PLLSTA_b.PLLLOCK );
    rusb->SYSCFG_b.DRPD = 1;
    rusb->SYSCFG_b.DCFM = 1;
    rusb->SYSCFG_b.DPRPU = 0;
    rusb->SYSCFG_b.CNEN = 1;
    rusb->BUSWAIT |= 0x0F00U;
    rusb->SOFCFG_b.INTL = 1;
    rusb->DVSTCTR0_b.VBUSEN = 1;
    rusb->CFIFOSEL_b.MBW = 1;
    rusb->D0FIFOSEL_b.MBW = 1;
    rusb->D1FIFOSEL_b.MBW = 1;
    rusb->INTSTS0 = 0;
    for ( volatile int i = 0; i < 30000; ++i );
    rusb->SYSCFG_b.USBE = 1;
  } else
#endif
  {
    rusb->SYSCFG_b.SCKE = 1;
    while ( !rusb->SYSCFG_b.SCKE ) {}
    rusb->SYSCFG_b.DCFM = 1;         // Host function
    rusb->SYSCFG_b.DPRPU = 0;        // Disable D+ pull up
    rusb->SYSCFG_b.DRPD = 1;         // Enable D+/D- pull down

    rusb->DVSTCTR0_b.VBUSEN = 1;
    for ( volatile int i = 0; i < 30000; ++i ) {} // FIXME do we need to wait here? how long ?
    //R_BSP_SoftwareDelay(10, BSP_DELAY_UNITS_MILLISECONDS);
    rusb->SYSCFG_b.USBE = 1;

    // MCU specific PHY init
    rusb2_phy_init();

    rusb->PHYSLEW = 0x5;
    rusb->DPUSR0R_FS_b.FIXPHY0 = 0u; /* Transceiver Output fixed */
  }

  /* Setup default control pipe */
  rusb->DCPCFG  = RUSB2_PIPECFG_SHTNAK_Msk;
  rusb->DCPMAXP = 64;
  rusb->INTENB0 = RUSB2_INTSTS0_BRDY_Msk | RUSB2_INTSTS0_NRDY_Msk | RUSB2_INTSTS0_BEMP_Msk;
  rusb->INTENB1 = RUSB2_INTSTS1_SACK_Msk | RUSB2_INTSTS1_SIGN_Msk | RUSB2_INTSTS1_ATTCH_Msk | RUSB2_INTSTS1_DTCH_Msk;
  rusb->BEMPENB = 1;
  rusb->NRDYENB = 1;
  rusb->BRDYENB = 1;

  return true;
}

void hcd_int_enable(uint8_t rhport) {
  rusb2_int_enable(rhport);
}

void hcd_int_disable(uint8_t rhport) {
  rusb2_int_disable(rhport);
}

uint32_t hcd_frame_number(uint8_t rhport)
{
  rusb2_reg_t* rusb = RUSB2_REG(rhport);

  /* The device must be reset at least once after connection
   * in order to start the frame counter. */
  if (_hcd.need_reset) hcd_port_reset(rhport);
  return rusb->FRMNUM_b.FRNM;
}

/*--------------------------------------------------------------------+
 * Port API
 *--------------------------------------------------------------------+*/
bool hcd_port_connect_status(uint8_t rhport) {
  rusb2_reg_t* rusb = RUSB2_REG(rhport);
  return rusb->INTSTS1_b.ATTCH ? true : false;
}

void hcd_port_reset(uint8_t rhport) {
  rusb2_reg_t* rusb = RUSB2_REG(rhport);
  rusb->DCPCTR = RUSB2_PIPE_CTR_PID_NAK;
  while (rusb->DCPCTR_b.PBUSY) {}

  hcd_int_disable(rhport);
  rusb->DVSTCTR0_b.UACT = 0;
  if (rusb->DCPCTR_b.SUREQ) {
    rusb->DCPCTR_b.SUREQCLR = 1;
  }
  hcd_int_enable(rhport);

  /* Reset should be asserted 10-20ms. */
  rusb->DVSTCTR0_b.USBRST = 1;
  for (volatile int i = 0; i < 2400000; ++i) {}
  rusb->DVSTCTR0_b.USBRST = 0;

  rusb->DVSTCTR0_b.UACT = 1;
  _hcd.need_reset = false;
}

void hcd_port_reset_end(uint8_t rhport) {
  (void) rhport;
}

tusb_speed_t hcd_port_speed_get(uint8_t rhport) {
  rusb2_reg_t* rusb = RUSB2_REG(rhport);
  switch (rusb->DVSTCTR0_b.RHST) {
    case RUSB2_DVSTCTR0_RHST_HS: return TUSB_SPEED_HIGH;
    case RUSB2_DVSTCTR0_RHST_FS: return TUSB_SPEED_FULL;
    case RUSB2_DVSTCTR0_RHST_LS: return TUSB_SPEED_LOW;
    default: return TUSB_SPEED_INVALID;
  }
}

void hcd_device_close(uint8_t rhport, uint8_t dev_addr) {
  rusb2_reg_t* rusb = RUSB2_REG(rhport);
  uint16_t volatile *ctr;

  TU_ASSERT(dev_addr < 6,); /* USBa can only handle addresses from 0 to 5. */
  if (!dev_addr) return;

  _hcd.ctl_mps[dev_addr] = 0;
  uint8_t *ep = &_hcd.ep[dev_addr - 1][0][0];

  for (int i = 0; i < 2 * 15; ++i, ++ep) {
    unsigned num = *ep;
    if (!num || (dev_addr != _hcd.pipe[num].dev)) continue;

    ctr = (uint16_t volatile*)&rusb->PIPE_CTR[num - 1];
    *ctr = 0;
    rusb->NRDYENB &= ~TU_BIT(num);
    rusb->BRDYENB &= ~TU_BIT(num);
    rusb->PIPESEL = num;
    rusb->PIPECFG = 0;
    rusb->PIPEMAXP = 0;

    _hcd.pipe[num].ep  = 0;
    _hcd.pipe[num].dev = 0;
    *ep                = 0;
  }
}

/*--------------------------------------------------------------------+
 * Endpoints API
 *--------------------------------------------------------------------+*/
bool hcd_setup_send(uint8_t rhport, uint8_t dev_addr, uint8_t const setup_packet[8])
{
<<<<<<< HEAD
  (void)rhport;
  //  TU_LOG1("S %d %x\r\n", dev_addr, RUSB2->DCPCTR);

=======
>>>>>>> de4ad2c7
  TU_ASSERT(dev_addr < 6); /* USBa can only handle addresses from 0 to 5. */

  rusb2_reg_t* rusb = RUSB2_REG(rhport);
  TU_LOG(TU_RUSB2_HCD_DBG, "S %d %x\n", dev_addr, rusb->DCPCTR);

  TU_ASSERT(0 == rusb->DCPCTR_b.SUREQ);

  rusb->DCPCTR = RUSB2_PIPE_CTR_PID_NAK;

  _hcd.pipe[0].buf       = NULL;
  _hcd.pipe[0].length    = 8;
  _hcd.pipe[0].remaining = 0;
  _hcd.pipe[0].dev       = dev_addr;

  while (rusb->DCPCTR_b.PBUSY) ;
  rusb->DCPMAXP = (dev_addr << 12) | _hcd.ctl_mps[dev_addr];

  /* Set direction in advance for DATA stage */
  uint8_t const bmRequesttype = setup_packet[0];
  rusb->DCPCFG_b.DIR = tu_edpt_dir(bmRequesttype) ? 0: 1;

  uint16_t const* p = (uint16_t const*)(uintptr_t)&setup_packet[0];
  rusb->USBREQ  = tu_htole16(p[0]);
  rusb->USBVAL  = p[1];
  rusb->USBINDX = p[2];
  rusb->USBLENG = p[3];

  rusb->DCPCTR_b.SUREQ = 1;
  return true;
}

bool hcd_edpt_open(uint8_t rhport, uint8_t dev_addr, tusb_desc_endpoint_t const *ep_desc)
{
  TU_ASSERT(dev_addr < 6); /* USBa can only handle addresses from 0 to 5. */
  rusb2_reg_t* rusb = RUSB2_REG(rhport);

  const unsigned ep_addr = ep_desc->bEndpointAddress;
  const unsigned epn     = tu_edpt_number(ep_addr);
  const unsigned mps     = tu_edpt_packet_size(ep_desc);

  if (0 == epn) {
    rusb->DCPCTR = RUSB2_PIPE_CTR_PID_NAK;
    hcd_devtree_info_t devtree;
    hcd_devtree_get_info(dev_addr, &devtree);
    uint16_t volatile *devadd = (uint16_t volatile *)(uintptr_t) &rusb->DEVADD[0];
    devadd += dev_addr;
    while (rusb->DCPCTR_b.PBUSY) {}
    rusb->DCPMAXP = (dev_addr << 12) | mps;
    *devadd = (TUSB_SPEED_FULL == devtree.speed) ? RUSB2_DEVADD_USBSPD_FS : RUSB2_DEVADD_USBSPD_LS;
    _hcd.ctl_mps[dev_addr] = mps;
    return true;
  }

  const unsigned dir_in = tu_edpt_dir(ep_addr);
  const unsigned xfer   = ep_desc->bmAttributes.xfer;
  if (xfer == TUSB_XFER_ISOCHRONOUS && mps > 256) {
    /* USBa supports up to 256 bytes */
    return false;
  }
  const unsigned num = find_pipe(xfer);
  if (!num) return false;

  _hcd.pipe[num].dev = dev_addr;
  _hcd.pipe[num].ep  = ep_addr;
  _hcd.ep[dev_addr - 1][dir_in][epn - 1] = num;

  /* setup pipe */
  hcd_int_disable(rhport);

  rusb->PIPESEL = num;
  rusb->PIPEMAXP = (dev_addr << 12) | mps;
  volatile uint16_t *ctr = get_pipectr(rusb, num);
  *ctr = RUSB2_PIPE_CTR_ACLRM_Msk | RUSB2_PIPE_CTR_SQCLR_Msk;
  *ctr = 0;

  unsigned cfg = ((1 ^ dir_in) << 4) | epn;
  if (xfer == TUSB_XFER_BULK) {
    cfg |= RUSB2_PIPECFG_TYPE_BULK | RUSB2_PIPECFG_SHTNAK_Msk | RUSB2_PIPECFG_DBLB_Msk;
  } else if (xfer == TUSB_XFER_INTERRUPT) {
    cfg |= RUSB2_PIPECFG_TYPE_INT;
  } else {
    cfg |= RUSB2_PIPECFG_TYPE_ISO | RUSB2_PIPECFG_DBLB_Msk;
  }

  rusb->PIPECFG = cfg;
  rusb->BRDYSTS = 0x1FFu ^ TU_BIT(num);
  rusb->NRDYENB |= TU_BIT(num);
  rusb->BRDYENB |= TU_BIT(num);

  if (!dir_in) {
    *ctr = RUSB2_PIPE_CTR_PID_BUF;
  }

  hcd_int_enable(rhport);

  return true;
}

bool hcd_edpt_xfer(uint8_t rhport, uint8_t dev_addr, uint8_t ep_addr, uint8_t *buffer, uint16_t buflen)
{
  bool r;
  hcd_int_disable(rhport);
<<<<<<< HEAD
  // TU_LOG1("X %d %x %u\r\n", dev_addr, ep_addr, buflen);
  r = process_edpt_xfer(dev_addr, ep_addr, buffer, buflen);
=======
  TU_LOG(TU_RUSB2_HCD_DBG, "X %d %x %u\n", dev_addr, ep_addr, buflen);
  r = process_edpt_xfer(rhport, dev_addr, ep_addr, buffer, buflen);
>>>>>>> de4ad2c7
  hcd_int_enable(rhport);
  return r;
}

bool hcd_edpt_abort_xfer(uint8_t rhport, uint8_t dev_addr, uint8_t ep_addr) {
  (void) rhport;
  (void) dev_addr;
  (void) ep_addr;
  // TODO not implemented yet
  return false;
}

bool hcd_edpt_clear_stall(uint8_t rhport, uint8_t dev_addr, uint8_t ep_addr) {
  uint16_t volatile *ctr = addr_to_pipectr(rhport, dev_addr, ep_addr);
  TU_ASSERT(ctr);

  const uint32_t pid = *ctr & 0x3;
  if (pid & 2) {
    *ctr = pid & 2;
    *ctr = 0;
  }
  *ctr = RUSB2_PIPE_CTR_SQCLR_Msk;
  unsigned const epn = tu_edpt_number(ep_addr);
  if (!epn) return true;

  if (!tu_edpt_dir(ep_addr)) { /* OUT */
    *ctr = RUSB2_PIPE_CTR_PID_BUF;
  }
  return true;
}

//--------------------------------------------------------------------+
// ISR
//--------------------------------------------------------------------+
void hcd_int_handler(uint8_t rhport)
{
  rusb2_reg_t* rusb = RUSB2_REG(rhport);
  unsigned is0 = rusb->INTSTS0;
  unsigned is1 = rusb->INTSTS1;

  /* clear active bits except VALID (don't write 0 to already cleared bits according to the HW manual) */
<<<<<<< HEAD
  RUSB2->INTSTS1 = ~((RUSB2_INTSTS1_SACK_Msk | RUSB2_INTSTS1_SIGN_Msk | RUSB2_INTSTS1_ATTCH_Msk | RUSB2_INTSTS1_DTCH_Msk) & is1);
  RUSB2->INTSTS0 = ~((RUSB2_INTSTS0_BRDY_Msk | RUSB2_INTSTS0_NRDY_Msk | RUSB2_INTSTS0_BEMP_Msk) & is0);
  // TU_LOG1("IS %04x %04x\r\n", is0, is1);
  is1 &= RUSB2->INTENB1;
  is0 &= RUSB2->INTENB0;
=======
  rusb->INTSTS1 = ~((RUSB2_INTSTS1_SACK_Msk | RUSB2_INTSTS1_SIGN_Msk | RUSB2_INTSTS1_ATTCH_Msk | RUSB2_INTSTS1_DTCH_Msk) & is1);
  rusb->INTSTS0 = ~((RUSB2_INTSTS0_BRDY_Msk | RUSB2_INTSTS0_NRDY_Msk | RUSB2_INTSTS0_BEMP_Msk) & is0);

  TU_LOG3("IS %04x %04x\n", is0, is1);
  is1 &= rusb->INTENB1;
  is0 &= rusb->INTENB0;
>>>>>>> de4ad2c7

  if (is1 & RUSB2_INTSTS1_SACK_Msk) {
    /* Set DATA1 in advance for the next transfer. */
    rusb->DCPCTR_b.SQSET = 1;
    hcd_event_xfer_complete(rusb->DCPMAXP_b.DEVSEL, tu_edpt_addr(0, TUSB_DIR_OUT), 8, XFER_RESULT_SUCCESS, true);
  }

  if (is1 & RUSB2_INTSTS1_SIGN_Msk) {
    hcd_event_xfer_complete(rusb->DCPMAXP_b.DEVSEL, tu_edpt_addr(0, TUSB_DIR_OUT), 8, XFER_RESULT_FAILED, true);
  }

  if (is1 & RUSB2_INTSTS1_ATTCH_Msk) {
    rusb->DVSTCTR0_b.UACT = 1;
    _hcd.need_reset = true;
    rusb->INTENB1 = (rusb->INTENB1 & ~RUSB2_INTSTS1_ATTCH_Msk) | RUSB2_INTSTS1_DTCH_Msk;
    hcd_event_device_attach(rhport, true);
  }

  if (is1 & RUSB2_INTSTS1_DTCH_Msk) {
    rusb->DVSTCTR0_b.UACT = 0;
    if (rusb->DCPCTR_b.SUREQ) {
      rusb->DCPCTR_b.SUREQCLR = 1;
    }
    rusb->INTENB1 = (rusb->INTENB1 & ~RUSB2_INTSTS1_DTCH_Msk) | RUSB2_INTSTS1_ATTCH_Msk;
    hcd_event_device_remove(rhport, true);
  }

  if (is0 & RUSB2_INTSTS0_BEMP_Msk) {
    const unsigned s = rusb->BEMPSTS;
    rusb->BEMPSTS = 0;
    if (s & 1) {
      process_pipe0_bemp(rhport);
    }
  }

#if defined(__CCRX__)
  static const int Mod37BitPosition[] = {
    -1, 0, 1, 26, 2, 23, 27, 0, 3, 16, 24, 30, 28, 11, 0, 13, 4,
    7, 17, 0, 25, 22, 31, 15, 29, 10, 12, 6, 0, 21, 14, 9, 5,
    20, 8, 19, 18};
#endif

  if (is0 & RUSB2_INTSTS0_NRDY_Msk) {
    const unsigned m = rusb->NRDYENB;
    unsigned s = rusb->NRDYSTS & m;
    rusb->NRDYSTS = ~s;
    while (s) {
#if defined(__CCRX__)
      const unsigned num = Mod37BitPosition[(-s & s) % 37];
#else
      const unsigned num = __builtin_ctz(s);
#endif
      process_pipe_nrdy(rhport, num);
      s &= ~TU_BIT(num);
    }
  }
  if (is0 & RUSB2_INTSTS0_BRDY_Msk) {
    const unsigned m = rusb->BRDYENB;
    unsigned s = rusb->BRDYSTS & m;
    /* clear active bits (don't write 0 to already cleared bits according to the HW manual) */
    rusb->BRDYSTS = ~s;
    while (s) {
#if defined(__CCRX__)
      const unsigned num = Mod37BitPosition[(-s & s) % 37];
#else
      const unsigned num = __builtin_ctz(s);
#endif
      process_pipe_brdy(rhport, num);
      s &= ~TU_BIT(num);
    }
  }
}

#endif<|MERGE_RESOLUTION|>--- conflicted
+++ resolved
@@ -413,13 +413,8 @@
 {
   rusb2_reg_t* rusb = RUSB2_REG(rhport);
   xfer_result_t result;
-<<<<<<< HEAD
-  uint16_t volatile *ctr = get_pipectr(num);
-  // TU_LOG1("NRDY %d %x\r\n", num, *ctr);
-=======
   uint16_t volatile *ctr = get_pipectr(rusb, num);
-  TU_LOG(TU_RUSB2_HCD_DBG, "NRDY %d %x\n", num, *ctr);
->>>>>>> de4ad2c7
+  TU_LOG(TU_RUSB2_HCD_DBG, "NRDY %d %x\r\n", num, *ctr);
   switch (*ctr & RUSB2_PIPE_CTR_PID_Msk) {
     default: return;
     case RUSB2_PIPE_CTR_PID_STALL: result = XFER_RESULT_STALLED; break;
@@ -638,16 +633,10 @@
  *--------------------------------------------------------------------+*/
 bool hcd_setup_send(uint8_t rhport, uint8_t dev_addr, uint8_t const setup_packet[8])
 {
-<<<<<<< HEAD
-  (void)rhport;
-  //  TU_LOG1("S %d %x\r\n", dev_addr, RUSB2->DCPCTR);
-
-=======
->>>>>>> de4ad2c7
   TU_ASSERT(dev_addr < 6); /* USBa can only handle addresses from 0 to 5. */
 
   rusb2_reg_t* rusb = RUSB2_REG(rhport);
-  TU_LOG(TU_RUSB2_HCD_DBG, "S %d %x\n", dev_addr, rusb->DCPCTR);
+  TU_LOG(TU_RUSB2_HCD_DBG, "S %d %x\r\n", dev_addr, rusb->DCPCTR);
 
   TU_ASSERT(0 == rusb->DCPCTR_b.SUREQ);
 
@@ -746,13 +735,8 @@
 {
   bool r;
   hcd_int_disable(rhport);
-<<<<<<< HEAD
-  // TU_LOG1("X %d %x %u\r\n", dev_addr, ep_addr, buflen);
-  r = process_edpt_xfer(dev_addr, ep_addr, buffer, buflen);
-=======
-  TU_LOG(TU_RUSB2_HCD_DBG, "X %d %x %u\n", dev_addr, ep_addr, buflen);
+  TU_LOG(TU_RUSB2_HCD_DBG, "X %d %x %u\r\n", dev_addr, ep_addr, buflen);
   r = process_edpt_xfer(rhport, dev_addr, ep_addr, buffer, buflen);
->>>>>>> de4ad2c7
   hcd_int_enable(rhport);
   return r;
 }
@@ -794,20 +778,12 @@
   unsigned is1 = rusb->INTSTS1;
 
   /* clear active bits except VALID (don't write 0 to already cleared bits according to the HW manual) */
-<<<<<<< HEAD
-  RUSB2->INTSTS1 = ~((RUSB2_INTSTS1_SACK_Msk | RUSB2_INTSTS1_SIGN_Msk | RUSB2_INTSTS1_ATTCH_Msk | RUSB2_INTSTS1_DTCH_Msk) & is1);
-  RUSB2->INTSTS0 = ~((RUSB2_INTSTS0_BRDY_Msk | RUSB2_INTSTS0_NRDY_Msk | RUSB2_INTSTS0_BEMP_Msk) & is0);
-  // TU_LOG1("IS %04x %04x\r\n", is0, is1);
-  is1 &= RUSB2->INTENB1;
-  is0 &= RUSB2->INTENB0;
-=======
   rusb->INTSTS1 = ~((RUSB2_INTSTS1_SACK_Msk | RUSB2_INTSTS1_SIGN_Msk | RUSB2_INTSTS1_ATTCH_Msk | RUSB2_INTSTS1_DTCH_Msk) & is1);
   rusb->INTSTS0 = ~((RUSB2_INTSTS0_BRDY_Msk | RUSB2_INTSTS0_NRDY_Msk | RUSB2_INTSTS0_BEMP_Msk) & is0);
 
-  TU_LOG3("IS %04x %04x\n", is0, is1);
+  TU_LOG3("IS %04x %04x\r\n", is0, is1);
   is1 &= rusb->INTENB1;
   is0 &= rusb->INTENB0;
->>>>>>> de4ad2c7
 
   if (is1 & RUSB2_INTSTS1_SACK_Msk) {
     /* Set DATA1 in advance for the next transfer. */
