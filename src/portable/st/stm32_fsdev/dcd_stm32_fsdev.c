/* 
 * The MIT License (MIT)
 *
 * Copyright (c) 2019 Nathan Conrad
 *
 * Portions:
 * Copyright (c) 2016 STMicroelectronics
 * Copyright (c) 2019 Ha Thach (tinyusb.org)
 *
 * Permission is hereby granted, free of charge, to any person obtaining a copy
 * of this software and associated documentation files (the "Software"), to deal
 * in the Software without restriction, including without limitation the rights
 * to use, copy, modify, merge, publish, distribute, sublicense, and/or sell
 * copies of the Software, and to permit persons to whom the Software is
 * furnished to do so, subject to the following conditions:
 *
 * The above copyright notice and this permission notice shall be included in
 * all copies or substantial portions of the Software.
 *
 * THE SOFTWARE IS PROVIDED "AS IS", WITHOUT WARRANTY OF ANY KIND, EXPRESS OR
 * IMPLIED, INCLUDING BUT NOT LIMITED TO THE WARRANTIES OF MERCHANTABILITY,
 * FITNESS FOR A PARTICULAR PURPOSE AND NONINFRINGEMENT. IN NO EVENT SHALL THE
 * AUTHORS OR COPYRIGHT HOLDERS BE LIABLE FOR ANY CLAIM, DAMAGES OR OTHER
 * LIABILITY, WHETHER IN AN ACTION OF CONTRACT, TORT OR OTHERWISE, ARISING FROM,
 * OUT OF OR IN CONNECTION WITH THE SOFTWARE OR THE USE OR OTHER DEALINGS IN
 * THE SOFTWARE.
 *
 * This file is part of the TinyUSB stack.
 */

/**********************************************
 * This driver has been tested with the following MCUs:
 *  - F070, F072, L053, F042F6
 *
 * It also should work with minimal changes for any ST MCU with an "USB A"/"PCD"/"HCD" peripheral. This
 *  covers:
 *
 * F04x, F072, F078, 070x6/B      1024 byte buffer
 * F102, F103                      512 byte buffer; no internal D+ pull-up (maybe many more changes?)
 * F302xB/C, F303xB/C, F373        512 byte buffer; no internal D+ pull-up
 * F302x6/8, F302xD/E2, F303xD/E  1024 byte buffer; no internal D+ pull-up
 * L0x2, L0x3                     1024 byte buffer
 * L1                              512 byte buffer
 * L4x2, L4x3                     1024 byte buffer
 *
 * To use this driver, you must:
 * - If you are using a device with crystal-less USB, set up the clock recovery system (CRS)
 * - Remap pins to be D+/D- on devices that they are shared (for example: F042Fx)
 *   - This is different to the normal "alternate function" GPIO interface, needs to go through SYSCFG->CFGRx register
 * - Enable USB clock; Perhaps use __HAL_RCC_USB_CLK_ENABLE();
 * - (Optionally configure GPIO HAL to tell it the USB driver is using the USB pins)
 * - call tusb_init();
 * - periodically call tusb_task();
 *
 * Assumptions of the driver:
 * - You are not using CAN (it must share the packet buffer)
 * - APB clock is >= 10 MHz
 * - On some boards, series resistors are required, but not on others.
 * - On some boards, D+ pull up resistor (1.5kohm) is required, but not on others.
 * - You don't have long-running interrupts; some USB packets must be quickly responded to.
 * - You have the ST CMSIS library linked into the project. HAL is not used.
 *
 * Current driver limitations (i.e., a list of features for you to add):
 * - STALL handled, but not tested.
 *   - Does it work? No clue.
 * - All EP BTABLE buffers are created based on max packet size of first EP opened with that address.
 * - No isochronous endpoints
 * - Endpoint index is the ID of the endpoint
 *   - This means that priority is given to endpoints with lower ID numbers
 *   - Code is mixing up EP IX with EP ID. Everywhere.
 * - Packet buffer memory is copied in the interrupt.
 *   - This is better for performance, but means interrupts are disabled for longer
 *   - DMA may be the best choice, but it could also be pushed to the USBD task.
 * - No double-buffering
 * - No DMA
 * - Minimal error handling
 *   - Perhaps error interrupts should be reported to the stack, or cause a device reset?
 * - Assumes a single USB peripheral; I think that no hardware has multiple so this is fine.
 * - Add a callback for enabling/disabling the D+ PU on devices without an internal PU.
 * - F3 models use three separate interrupts. I think we could only use the LP interrupt for
 *     everything?  However, the interrupts are configurable so the DisableInt and EnableInt
 *     below functions could be adjusting the wrong interrupts (if they had been reconfigured)
 * - LPM is not used correctly, or at all?
 *
 * USB documentation and Reference implementations
 * - STM32 Reference manuals
 * - STM32 USB Hardware Guidelines AN4879
 *
 * - STM32 HAL (much of this driver is based on this)
 * - libopencm3/lib/stm32/common/st_usbfs_core.c
 * - Keil USB Device http://www.keil.com/pack/doc/mw/USB/html/group__usbd.html
 *
 * - YouTube OpenTechLab 011; https://www.youtube.com/watch?v=4FOkJLp_PUw
 *
 * Advantages over HAL driver:
 * - Tiny (saves RAM, assumes a single USB peripheral)
 *
 * Notes:
 * - The buffer table is allocated as endpoints are opened. The allocation is only
 *   cleared when the device is reset. This may be bad if the USB device needs
 *   to be reconfigured.
 */

#include "tusb_option.h"

#if defined(STM32F102x6) || defined(STM32F102xB) || \
    defined(STM32F103x6) || defined(STM32F103xB) || \
    defined(STM32F103xE) || defined(STM32F103xG)
#define STM32F1_FSDEV
#endif

<<<<<<< HEAD
#if TUSB_OPT_DEVICE_ENABLED && \
      ( TU_CHECK_MCU(OPT_MCU_STM32F0, OPT_MCU_STM32F3, OPT_MCU_STM32L0, OPT_MCU_STM32L1, OPT_MCU_STM32G4) || \
        (TU_CHECK_MCU(OPT_MCU_STM32F1) && defined(STM32F1_FSDEV)) || \
        (TU_CHECK_MCU(OPT_MCU_STM32L4) && !defined(DCD_ATTR_DWC2_STM32)) \
=======
#if CFG_TUD_ENABLED && \
      ( TU_CHECK_MCU(OPT_MCU_STM32F0, OPT_MCU_STM32F3, OPT_MCU_STM32L0, OPT_MCU_STM32L1, OPT_MCU_STM32G4, OPT_MCU_STM32WB) || \
        (TU_CHECK_MCU(OPT_MCU_STM32F1) && defined(STM32F1_FSDEV)) \
>>>>>>> e434a1dc
      )

// In order to reduce the dependance on HAL, we undefine this.
// Some definitions are copied to our private include file.
#undef USE_HAL_DRIVER

#include "device/dcd.h"
#include "portable/st/stm32_fsdev/dcd_stm32_fsdev_pvt_st.h"


/*****************************************************
 * Configuration
 *****************************************************/

// HW supports max of 8 bidirectional endpoints, but this can be reduced to save RAM
// (8u here would mean 8 IN and 8 OUT)
#ifndef MAX_EP_COUNT
#  define MAX_EP_COUNT 8U
#endif

// If sharing with CAN, one can set this to be non-zero to give CAN space where it wants it
// Both of these MUST be a multiple of 2, and are in byte units.
#ifndef DCD_STM32_BTABLE_BASE
#  define DCD_STM32_BTABLE_BASE 0U
#endif

#ifndef DCD_STM32_BTABLE_LENGTH
#  define DCD_STM32_BTABLE_LENGTH (PMA_LENGTH - DCD_STM32_BTABLE_BASE)
#endif

// Since TinyUSB doesn't use SOF for now, and this interrupt too often (1ms interval)
// We disable SOF for now until needed later on
#ifndef USE_SOF
#  define USE_SOF     0
#endif

/***************************************************
 * Checks, structs, defines, function definitions, etc.
 */

TU_VERIFY_STATIC((MAX_EP_COUNT) <= STFSDEV_EP_COUNT, "Only 8 endpoints supported on the hardware");

TU_VERIFY_STATIC(((DCD_STM32_BTABLE_BASE) + (DCD_STM32_BTABLE_LENGTH))<=(PMA_LENGTH),
    "BTABLE does not fit in PMA RAM");

TU_VERIFY_STATIC(((DCD_STM32_BTABLE_BASE) % 8) == 0, "BTABLE base must be aligned to 8 bytes");

// One of these for every EP IN & OUT, uses a bit of RAM....
typedef struct
{
  uint8_t * buffer;
  // tu_fifo_t * ff;  // TODO support dcd_edpt_xfer_fifo API
  uint16_t total_len;
  uint16_t queued_len;
  uint16_t pma_ptr;
  uint8_t max_packet_size;
  uint8_t pma_alloc_size;
} xfer_ctl_t;

static xfer_ctl_t xfer_status[MAX_EP_COUNT][2];

static inline xfer_ctl_t* xfer_ctl_ptr(uint32_t epnum, uint32_t dir)
{
  return &xfer_status[epnum][dir];
}

static TU_ATTR_ALIGNED(4) uint32_t _setup_packet[6];

static uint8_t remoteWakeCountdown; // When wake is requested

// into the stack.
static void dcd_handle_bus_reset(void);
static void dcd_transmit_packet(xfer_ctl_t * xfer, uint16_t ep_ix);
static void dcd_ep_ctr_handler(void);

// PMA allocation/access 
static uint8_t open_ep_count;
static uint16_t ep_buf_ptr; ///< Points to first free memory location
static void dcd_pma_alloc_reset(void);
static uint16_t dcd_pma_alloc(uint8_t ep_addr, size_t length);
static void dcd_pma_free(uint8_t ep_addr);
static bool dcd_write_packet_memory(uint16_t dst, const void *__restrict src, size_t wNBytes);
static bool dcd_read_packet_memory(void *__restrict dst, uint16_t src, size_t wNBytes);

//static bool dcd_write_packet_memory_ff(tu_fifo_t * ff, uint16_t dst, uint16_t wNBytes);
//static bool dcd_read_packet_memory_ff(tu_fifo_t * ff, uint16_t src, uint16_t wNBytes);

// Using a function due to better type checks
// This seems better than having to do type casts everywhere else
static inline void reg16_clear_bits(__IO uint16_t *reg, uint16_t mask) {
  *reg = (uint16_t)(*reg & ~mask);
}

// Bits in ISTR are cleared upon writing 0
static inline void clear_istr_bits(uint16_t mask) {
  USB->ISTR = ~mask;
}

void dcd_init (uint8_t rhport)
{
  /* Clocks should already be enabled */
  /* Use __HAL_RCC_USB_CLK_ENABLE(); to enable the clocks before calling this function */

  /* The RM mentions to use a special ordering of PDWN and FRES, but this isn't done in HAL.
   * Here, the RM is followed. */

  for(uint32_t i = 0; i<200; i++) // should be a few us
  {
    asm("NOP");
  }
	// Perform USB peripheral reset
  USB->CNTR = USB_CNTR_FRES | USB_CNTR_PDWN;
  for(uint32_t i = 0; i<200; i++) // should be a few us
  {
    asm("NOP");
  }
  reg16_clear_bits(&USB->CNTR, USB_CNTR_PDWN);// Remove powerdown
  // Wait startup time, for F042 and F070, this is <= 1 us.
  for(uint32_t i = 0; i<200; i++) // should be a few us
  {
    asm("NOP");
  }
  USB->CNTR = 0; // Enable USB
  
  USB->BTABLE = DCD_STM32_BTABLE_BASE;

  USB->ISTR = 0; // Clear pending interrupts

  // Reset endpoints to disabled
  for(uint32_t i=0; i<STFSDEV_EP_COUNT; i++)
  {
    // This doesn't clear all bits since some bits are "toggle", but does set the type to DISABLED.
    pcd_set_endpoint(USB,i,0u);
  }

  USB->CNTR |= USB_CNTR_RESETM | (USE_SOF ? USB_CNTR_SOFM : 0) | USB_CNTR_ESOFM | USB_CNTR_CTRM | USB_CNTR_SUSPM | USB_CNTR_WKUPM;
  dcd_handle_bus_reset();
  
  // Enable pull-up if supported
  if ( dcd_connect ) dcd_connect(rhport);
}

// Define only on MCU with internal pull-up. BSP can define on MCU without internal PU.
#if defined(USB_BCDR_DPPU)

// Disable internal D+ PU
void dcd_disconnect(uint8_t rhport)
{
  (void) rhport;
  USB->BCDR &= ~(USB_BCDR_DPPU);
}

// Enable internal D+ PU
void dcd_connect(uint8_t rhport)
{
  (void) rhport;
  USB->BCDR |= USB_BCDR_DPPU;
}

#elif defined(SYSCFG_PMC_USB_PU) // works e.g. on STM32L151
// Disable internal D+ PU
void dcd_disconnect(uint8_t rhport)
{
  (void) rhport;
  SYSCFG->PMC &= ~(SYSCFG_PMC_USB_PU);
}

// Enable internal D+ PU
void dcd_connect(uint8_t rhport)
{
  (void) rhport;
  SYSCFG->PMC |= SYSCFG_PMC_USB_PU;
}
#endif

void dcd_sof_enable(uint8_t rhport, bool en)
{
  (void) rhport;
  (void) en;

  // TODO implement later
}

// Enable device interrupt
void dcd_int_enable (uint8_t rhport)
{
  (void)rhport;
  // Member here forces write to RAM before allowing ISR to execute
  __DSB();
  __ISB();
#if CFG_TUSB_MCU == OPT_MCU_STM32F0 || CFG_TUSB_MCU == OPT_MCU_STM32L0 || \
    CFG_TUSB_MCU == OPT_MCU_STM32L4
  NVIC_EnableIRQ(USB_IRQn);

#elif CFG_TUSB_MCU == OPT_MCU_STM32L1
  NVIC_EnableIRQ(USB_LP_IRQn);

#elif CFG_TUSB_MCU == OPT_MCU_STM32F3
  // Some STM32F302/F303 devices allow to remap the USB interrupt vectors from
  // shared USB/CAN IRQs to separate CAN and USB IRQs.
  // This dynamically checks if this remap is active to enable the right IRQs.
  #ifdef SYSCFG_CFGR1_USB_IT_RMP
  if (SYSCFG->CFGR1 & SYSCFG_CFGR1_USB_IT_RMP)
  {
    NVIC_EnableIRQ(USB_HP_IRQn);
    NVIC_EnableIRQ(USB_LP_IRQn);
    NVIC_EnableIRQ(USBWakeUp_RMP_IRQn);
  }
  else
  #endif
  {
    NVIC_EnableIRQ(USB_HP_CAN_TX_IRQn);
    NVIC_EnableIRQ(USB_LP_CAN_RX0_IRQn);
    NVIC_EnableIRQ(USBWakeUp_IRQn);
  }
#elif CFG_TUSB_MCU == OPT_MCU_STM32F1
  NVIC_EnableIRQ(USB_HP_CAN1_TX_IRQn);
  NVIC_EnableIRQ(USB_LP_CAN1_RX0_IRQn);
  NVIC_EnableIRQ(USBWakeUp_IRQn);

#elif CFG_TUSB_MCU == OPT_MCU_STM32G4
  NVIC_EnableIRQ(USB_HP_IRQn);
  NVIC_EnableIRQ(USB_LP_IRQn);
  NVIC_EnableIRQ(USBWakeUp_IRQn);

#elif CFG_TUSB_MCU == OPT_MCU_STM32WB
  NVIC_EnableIRQ(USB_HP_IRQn);
  NVIC_EnableIRQ(USB_LP_IRQn);

#else
  #error Unknown arch in USB driver
#endif
}

// Disable device interrupt
void dcd_int_disable(uint8_t rhport)
{
  (void)rhport;

#if CFG_TUSB_MCU == OPT_MCU_STM32F0 || CFG_TUSB_MCU == OPT_MCU_STM32L0 || \
    CFG_TUSB_MCU == OPT_MCU_STM32L4
  NVIC_DisableIRQ(USB_IRQn);
#elif CFG_TUSB_MCU == OPT_MCU_STM32L1
  NVIC_DisableIRQ(USB_LP_IRQn);
#elif CFG_TUSB_MCU == OPT_MCU_STM32F3
  // Some STM32F302/F303 devices allow to remap the USB interrupt vectors from
  // shared USB/CAN IRQs to separate CAN and USB IRQs.
  // This dynamically checks if this remap is active to disable the right IRQs.
  #ifdef SYSCFG_CFGR1_USB_IT_RMP
  if (SYSCFG->CFGR1 & SYSCFG_CFGR1_USB_IT_RMP)
  {
    NVIC_DisableIRQ(USB_HP_IRQn);
    NVIC_DisableIRQ(USB_LP_IRQn);
    NVIC_DisableIRQ(USBWakeUp_RMP_IRQn);
  }
  else
  #endif
  {
    NVIC_DisableIRQ(USB_HP_CAN_TX_IRQn);
    NVIC_DisableIRQ(USB_LP_CAN_RX0_IRQn);
    NVIC_DisableIRQ(USBWakeUp_IRQn);
  }
#elif CFG_TUSB_MCU == OPT_MCU_STM32F1
  NVIC_DisableIRQ(USB_HP_CAN1_TX_IRQn);
  NVIC_DisableIRQ(USB_LP_CAN1_RX0_IRQn);
  NVIC_DisableIRQ(USBWakeUp_IRQn);

#elif CFG_TUSB_MCU == OPT_MCU_STM32G4
  NVIC_DisableIRQ(USB_HP_IRQn);
  NVIC_DisableIRQ(USB_LP_IRQn);
  NVIC_DisableIRQ(USBWakeUp_IRQn);

#elif CFG_TUSB_MCU == OPT_MCU_STM32WB
  NVIC_DisableIRQ(USB_HP_IRQn);
  NVIC_DisableIRQ(USB_LP_IRQn);

#else
  #error Unknown arch in USB driver
#endif

  // CMSIS has a membar after disabling interrupts
}

// Receive Set Address request, mcu port must also include status IN response
void dcd_set_address(uint8_t rhport, uint8_t dev_addr)
{
  (void) rhport;
  (void) dev_addr;

  // Respond with status
  dcd_edpt_xfer(rhport, tu_edpt_addr(0, TUSB_DIR_IN), NULL, 0);

  // DCD can only set address after status for this request is complete.
  // do it at dcd_edpt0_status_complete()
}

void dcd_remote_wakeup(uint8_t rhport)
{
  (void) rhport;

  USB->CNTR |= (uint16_t) USB_CNTR_RESUME;
  remoteWakeCountdown = 4u; // required to be 1 to 15 ms, ESOF should trigger every 1ms.
}

static const tusb_desc_endpoint_t ep0OUT_desc =
{
  .bLength          = sizeof(tusb_desc_endpoint_t),
  .bDescriptorType  = TUSB_DESC_ENDPOINT,

  .bEndpointAddress = 0x00,
  .bmAttributes     = { .xfer = TUSB_XFER_CONTROL },
  .wMaxPacketSize   = CFG_TUD_ENDPOINT0_SIZE,
  .bInterval        = 0
};

static const tusb_desc_endpoint_t ep0IN_desc =
{
  .bLength          = sizeof(tusb_desc_endpoint_t),
  .bDescriptorType  = TUSB_DESC_ENDPOINT,

  .bEndpointAddress = 0x80,
  .bmAttributes     = { .xfer = TUSB_XFER_CONTROL },
  .wMaxPacketSize   = CFG_TUD_ENDPOINT0_SIZE,
  .bInterval        = 0
};

static void dcd_handle_bus_reset(void)
{
  //__IO uint16_t * const epreg = &(EPREG(0));
  USB->DADDR = 0u; // disable USB peripheral by clearing the EF flag

  // Clear all EPREG (or maybe this is automatic? I'm not sure)
  for(uint32_t i=0; i<STFSDEV_EP_COUNT; i++)
  {
    pcd_set_endpoint(USB,i,0u);
  }

  dcd_pma_alloc_reset();
  dcd_edpt_open (0, &ep0OUT_desc);
  dcd_edpt_open (0, &ep0IN_desc);

  USB->DADDR = USB_DADDR_EF; // Set enable flag, and leaving the device address as zero.
}

// Handle CTR interrupt for the TX/IN direction
//
// Upon call, (wIstr & USB_ISTR_DIR) == 0U
static void dcd_ep_ctr_tx_handler(uint32_t wIstr)
{
  uint32_t EPindex = wIstr & USB_ISTR_EP_ID;
  uint32_t wEPRegVal = pcd_get_endpoint(USB, EPindex);

  // Verify the CTR_TX bit is set. This was in the ST Micro code,
  // but I'm not sure it's actually necessary?
  if((wEPRegVal & USB_EP_CTR_TX) == 0U)
  {
    return;
  }

  /* clear int flag */
  pcd_clear_tx_ep_ctr(USB, EPindex);

  xfer_ctl_t * xfer = xfer_ctl_ptr(EPindex,TUSB_DIR_IN);
  if((xfer->total_len != xfer->queued_len)) /* TX not complete */
  {
      dcd_transmit_packet(xfer, EPindex);
  }
  else /* TX Complete */
  {
    dcd_event_xfer_complete(0, (uint8_t)(0x80 + EPindex), xfer->total_len, XFER_RESULT_SUCCESS, true);
  }
}

// Handle CTR interrupt for the RX/OUT direction
//
// Upon call, (wIstr & USB_ISTR_DIR) == 0U
static void dcd_ep_ctr_rx_handler(uint32_t wIstr)
{
  uint32_t EPindex = wIstr & USB_ISTR_EP_ID;
  uint32_t wEPRegVal = pcd_get_endpoint(USB, EPindex);
  uint32_t count = pcd_get_ep_rx_cnt(USB,EPindex);

  xfer_ctl_t *xfer = xfer_ctl_ptr(EPindex,TUSB_DIR_OUT);

  // Verify the CTR_RX bit is set. This was in the ST Micro code,
  // but I'm not sure it's actually necessary?
  if((wEPRegVal & USB_EP_CTR_RX) == 0U)
  {
    return;
  }
  
  if((EPindex == 0U) && ((wEPRegVal & USB_EP_SETUP) != 0U)) /* Setup packet */
  {
    // The setup_received function uses memcpy, so this must first copy the setup data into
    // user memory, to allow for the 32-bit access that memcpy performs.
    uint8_t userMemBuf[8];
    /* Get SETUP Packet*/
    if(count == 8) // Setup packet should always be 8 bytes. If not, ignore it, and try again.
    {
      // Must reset EP to NAK (in case it had been stalling) (though, maybe too late here)
      pcd_set_ep_rx_status(USB,0u,USB_EP_RX_NAK);
      pcd_set_ep_tx_status(USB,0u,USB_EP_TX_NAK);
      dcd_read_packet_memory(userMemBuf, *pcd_ep_rx_address_ptr(USB,EPindex), 8);
      dcd_event_setup_received(0, (uint8_t*)userMemBuf, true);
    }
  }
  else
  {
    // Clear RX CTR interrupt flag
    if(EPindex != 0u)
    {
      pcd_clear_rx_ep_ctr(USB, EPindex);
    }

    if (count != 0U)
    {
#if 0 // TODO support dcd_edpt_xfer_fifo API
      if (xfer->ff)
      {
        dcd_read_packet_memory_ff(xfer->ff, *pcd_ep_rx_address_ptr(USB,EPindex), count);
      }
      else
#endif
      {
        dcd_read_packet_memory(&(xfer->buffer[xfer->queued_len]), *pcd_ep_rx_address_ptr(USB,EPindex), count);
      }

      xfer->queued_len = (uint16_t)(xfer->queued_len + count);
    }

    if ((count < xfer->max_packet_size) || (xfer->queued_len == xfer->total_len))
    {
      /* RX COMPLETE */
      dcd_event_xfer_complete(0, EPindex, xfer->queued_len, XFER_RESULT_SUCCESS, true);
      // Though the host could still send, we don't know.
      // Does the bulk pipe need to be reset to valid to allow for a ZLP?
    }
    else
    {
      uint32_t remaining = (uint32_t)xfer->total_len - (uint32_t)xfer->queued_len;
      if(remaining >= xfer->max_packet_size) {
        pcd_set_ep_rx_cnt(USB, EPindex,xfer->max_packet_size);
      } else {
        pcd_set_ep_rx_cnt(USB, EPindex,remaining);
      }
      pcd_set_ep_rx_status(USB, EPindex, USB_EP_RX_VALID);
    }
  }

  // For EP0, prepare to receive another SETUP packet.
  // Clear CTR last so that a new packet does not overwrite the packing being read.
  // (Based on the docs, it seems SETUP will always be accepted after CTR is cleared)
  if(EPindex == 0u)
  {
      // Always be prepared for a status packet...
    pcd_set_ep_rx_cnt(USB, EPindex, CFG_TUD_ENDPOINT0_SIZE);
    pcd_clear_rx_ep_ctr(USB, EPindex);
  }
}

static void dcd_ep_ctr_handler(void)
{
  uint32_t wIstr;

  /* stay in loop while pending interrupts */
  while (((wIstr = USB->ISTR) & USB_ISTR_CTR) != 0U)
  {

    if ((wIstr & USB_ISTR_DIR) == 0U) /* TX/IN */
    {
      dcd_ep_ctr_tx_handler(wIstr);
    }
    else /* RX/OUT*/
    {
      dcd_ep_ctr_rx_handler(wIstr);
    }
  }
}

void dcd_int_handler(uint8_t rhport) {

  (void) rhport;

  uint32_t int_status = USB->ISTR;
  //const uint32_t handled_ints = USB_ISTR_CTR | USB_ISTR_RESET | USB_ISTR_WKUP
  //    | USB_ISTR_SUSP | USB_ISTR_SOF | USB_ISTR_ESOF;
  // unused IRQs: (USB_ISTR_PMAOVR | USB_ISTR_ERR | USB_ISTR_L1REQ )

  // The ST driver loops here on the CTR bit, but that loop has been moved into the
  // dcd_ep_ctr_handler(), so less need to loop here. The other interrupts shouldn't
  // be triggered repeatedly.

  if(int_status & USB_ISTR_RESET) {
    // USBRST is start of reset.
    clear_istr_bits(USB_ISTR_RESET);
    dcd_handle_bus_reset();
    dcd_event_bus_reset(0, TUSB_SPEED_FULL, true);
    return; // Don't do the rest of the things here; perhaps they've been cleared?
  }

  if (int_status & USB_ISTR_CTR)
  {
    /* servicing of the endpoint correct transfer interrupt */
    /* clear of the CTR flag into the sub */
    dcd_ep_ctr_handler();
  }

  if (int_status & USB_ISTR_WKUP)
  {
    reg16_clear_bits(&USB->CNTR, USB_CNTR_LPMODE);
    reg16_clear_bits(&USB->CNTR, USB_CNTR_FSUSP);
    clear_istr_bits(USB_ISTR_WKUP);
    dcd_event_bus_signal(0, DCD_EVENT_RESUME, true);
  }

  if (int_status & USB_ISTR_SUSP)
  {
    /* Suspend is asserted for both suspend and unplug events. without Vbus monitoring,
     * these events cannot be differentiated, so we only trigger suspend. */

    /* Force low-power mode in the macrocell */
    USB->CNTR |= USB_CNTR_FSUSP;
    USB->CNTR |= USB_CNTR_LPMODE;

    /* clear of the ISTR bit must be done after setting of CNTR_FSUSP */
    clear_istr_bits(USB_ISTR_SUSP);
    dcd_event_bus_signal(0, DCD_EVENT_SUSPEND, true);
  }

#if USE_SOF
  if(int_status & USB_ISTR_SOF) {
    clear_istr_bits(USB_ISTR_SOF);
    dcd_event_bus_signal(0, DCD_EVENT_SOF, true);
  }
#endif 

  if(int_status & USB_ISTR_ESOF) {
    if(remoteWakeCountdown == 1u)
    {
      USB->CNTR &= (uint16_t)(~USB_CNTR_RESUME);
    }
    if(remoteWakeCountdown > 0u)
    {
      remoteWakeCountdown--;
    }
    clear_istr_bits(USB_ISTR_ESOF);
  }
}

//--------------------------------------------------------------------+
// Endpoint API
//--------------------------------------------------------------------+

// Invoked when a control transfer's status stage is complete.
// May help DCD to prepare for next control transfer, this API is optional.
void dcd_edpt0_status_complete(uint8_t rhport, tusb_control_request_t const * request)
{
  (void) rhport;

  if (request->bmRequestType_bit.recipient == TUSB_REQ_RCPT_DEVICE &&
      request->bmRequestType_bit.type == TUSB_REQ_TYPE_STANDARD &&
      request->bRequest == TUSB_REQ_SET_ADDRESS )
  {
    uint8_t const dev_addr = (uint8_t) request->wValue;

    // Setting new address after the whole request is complete
    reg16_clear_bits(&USB->DADDR, USB_DADDR_ADD);
    USB->DADDR = (uint16_t)(USB->DADDR | dev_addr); // leave the enable bit set
  }
}

static void dcd_pma_alloc_reset(void)
{
  ep_buf_ptr = DCD_STM32_BTABLE_BASE + 8*MAX_EP_COUNT; // 8 bytes per endpoint (two TX and two RX words, each)
  //TU_LOG2("dcd_pma_alloc_reset()\r\n");
  for(uint32_t i=0; i<MAX_EP_COUNT; i++)
  {
    xfer_ctl_ptr(i,TUSB_DIR_OUT)->pma_alloc_size = 0U;
    xfer_ctl_ptr(i,TUSB_DIR_IN)->pma_alloc_size = 0U;
    xfer_ctl_ptr(i,TUSB_DIR_OUT)->pma_ptr = 0U;
    xfer_ctl_ptr(i,TUSB_DIR_IN)->pma_ptr = 0U;
  }
}

/***
 * Allocate a section of PMA
 * 
 * If the EP number has already been allocated, and the new allocation
 * is larger than the old allocation, then this will fail with a TU_ASSERT.
 * (This is done to simplify the code. More complicated algorithms could be used)
 * 
 * During failure, TU_ASSERT is used. If this happens, rework/reallocate memory manually.
 */
static uint16_t dcd_pma_alloc(uint8_t ep_addr, size_t length)
{
  uint8_t const epnum = tu_edpt_number(ep_addr);
  uint8_t const dir   = tu_edpt_dir(ep_addr);
  xfer_ctl_t* epXferCtl = xfer_ctl_ptr(epnum,dir);

  if(epXferCtl->pma_alloc_size != 0U)
  {
    //TU_LOG2("dcd_pma_alloc(%x,%x)=%x (cached)\r\n",ep_addr,length,epXferCtl->pma_ptr);
    // Previously allocated
    TU_ASSERT(length <= epXferCtl->pma_alloc_size, 0xFFFF);  // Verify no larger than previous alloc
    return epXferCtl->pma_ptr;
  }
  
  uint16_t addr = ep_buf_ptr; 
  ep_buf_ptr = (uint16_t)(ep_buf_ptr + length); // increment buffer pointer
  
  // Verify no overflow
  TU_ASSERT(ep_buf_ptr <= PMA_LENGTH, 0xFFFF);
  
  epXferCtl->pma_ptr = addr;
  epXferCtl->pma_alloc_size = length;
  //TU_LOG2("dcd_pma_alloc(%x,%x)=%x\r\n",ep_addr,length,addr);

  return addr;
}

/***
 * Free a block of PMA space
 */
static void dcd_pma_free(uint8_t ep_addr)
{
  uint8_t const epnum = tu_edpt_number(ep_addr);
  uint8_t const dir   = tu_edpt_dir(ep_addr);

  // Presently, this should never be called for EP0 IN/OUT
  TU_ASSERT(open_ep_count > 2, /**/);
  TU_ASSERT(xfer_ctl_ptr(epnum,dir)->max_packet_size != 0, /**/);
  open_ep_count--;

  // If count is 2, only EP0 should be open, so allocations can be mostly reset.

  if(open_ep_count == 2)
  {
    ep_buf_ptr = DCD_STM32_BTABLE_BASE + 8*MAX_EP_COUNT + 2*CFG_TUD_ENDPOINT0_SIZE; // 8 bytes per endpoint (two TX and two RX words, each), and EP0

    // Skip EP0
    for(uint32_t i=1; i<MAX_EP_COUNT; i++)
    {
      xfer_ctl_ptr(i,TUSB_DIR_OUT)->pma_alloc_size = 0U;
      xfer_ctl_ptr(i,TUSB_DIR_IN)->pma_alloc_size = 0U;
      xfer_ctl_ptr(i,TUSB_DIR_OUT)->pma_ptr = 0U;
      xfer_ctl_ptr(i,TUSB_DIR_IN)->pma_ptr = 0U;
    }
  }
}

// The STM32F0 doesn't seem to like |= or &= to manipulate the EP#R registers,
// so I'm using the #define from HAL here, instead.

bool dcd_edpt_open (uint8_t rhport, tusb_desc_endpoint_t const * p_endpoint_desc)
{
  (void)rhport;
  uint8_t const epnum = tu_edpt_number(p_endpoint_desc->bEndpointAddress);
  uint8_t const dir   = tu_edpt_dir(p_endpoint_desc->bEndpointAddress);
  const uint16_t epMaxPktSize = tu_edpt_packet_size(p_endpoint_desc);
  uint16_t pma_addr;
  uint32_t wType;
  
  // Isochronous not supported (yet), and some other driver assumptions.
  TU_ASSERT(p_endpoint_desc->bmAttributes.xfer != TUSB_XFER_ISOCHRONOUS);
  TU_ASSERT(epnum < MAX_EP_COUNT);

  // Set type
  switch(p_endpoint_desc->bmAttributes.xfer) {
  case TUSB_XFER_CONTROL:
    wType = USB_EP_CONTROL;
    break;
#if (0)
  case TUSB_XFER_ISOCHRONOUS: // FIXME: Not yet supported
    wType = USB_EP_ISOCHRONOUS;
    break;
#endif

  case TUSB_XFER_BULK:
    wType = USB_EP_CONTROL;
    break;

  case TUSB_XFER_INTERRUPT:
    wType = USB_EP_INTERRUPT;
    break;

  default:
    TU_ASSERT(false);
  }

  pcd_set_eptype(USB, epnum, wType);
  pcd_set_ep_address(USB, epnum, epnum);
  // Be normal, for now, instead of only accepting zero-byte packets (on control endpoint)
  // or being double-buffered (bulk endpoints)
  pcd_clear_ep_kind(USB,0);

  pma_addr = dcd_pma_alloc(p_endpoint_desc->bEndpointAddress, epMaxPktSize);

  if(dir == TUSB_DIR_IN)
  {
    *pcd_ep_tx_address_ptr(USB, epnum) = pma_addr;
    pcd_set_ep_tx_cnt(USB, epnum, epMaxPktSize);
    pcd_clear_tx_dtog(USB, epnum);
    pcd_set_ep_tx_status(USB,epnum,USB_EP_TX_NAK);
  }
  else
  {
    *pcd_ep_rx_address_ptr(USB, epnum) = pma_addr;
    pcd_set_ep_rx_cnt(USB, epnum, epMaxPktSize);
    pcd_clear_rx_dtog(USB, epnum);
    pcd_set_ep_rx_status(USB, epnum, USB_EP_RX_NAK);
  }

  xfer_ctl_ptr(epnum, dir)->max_packet_size = epMaxPktSize;

  return true;
}

void dcd_edpt_close_all (uint8_t rhport)
{
  (void) rhport;
  // TODO implement dcd_edpt_close_all()
}

/**
 * Close an endpoint.
 * 
 * This function may be called with interrupts enabled or disabled.
 * 
 * This also clears transfers in progress, should there be any.
 */
void dcd_edpt_close (uint8_t rhport, uint8_t ep_addr)
{
  (void)rhport;
  uint32_t const epnum = tu_edpt_number(ep_addr);
  uint32_t const dir   = tu_edpt_dir(ep_addr);
  
  if(dir == TUSB_DIR_IN)
  {
    pcd_set_ep_tx_status(USB,epnum,USB_EP_TX_DIS);
  }
  else
  {
    pcd_set_ep_rx_status(USB, epnum, USB_EP_RX_DIS);
  }

  dcd_pma_free(ep_addr);
}

// Currently, single-buffered, and only 64 bytes at a time (max)

static void dcd_transmit_packet(xfer_ctl_t * xfer, uint16_t ep_ix)
{
  uint16_t len = (uint16_t)(xfer->total_len - xfer->queued_len);

  if(len > xfer->max_packet_size) // max packet size for FS transfer
  {
    len = xfer->max_packet_size;
  }
  uint16_t oldAddr = *pcd_ep_tx_address_ptr(USB,ep_ix);

#if 0 // TODO support dcd_edpt_xfer_fifo API
  if (xfer->ff)
  {
    dcd_write_packet_memory_ff(xfer->ff, oldAddr, len);
  }
  else
#endif
  {
    dcd_write_packet_memory(oldAddr, &(xfer->buffer[xfer->queued_len]), len);
  }
  xfer->queued_len = (uint16_t)(xfer->queued_len + len);

  pcd_set_ep_tx_cnt(USB,ep_ix,len);
  pcd_set_ep_tx_status(USB, ep_ix, USB_EP_TX_VALID);
}

bool dcd_edpt_xfer (uint8_t rhport, uint8_t ep_addr, uint8_t * buffer, uint16_t total_bytes)
{
  (void) rhport;

  uint8_t const epnum = tu_edpt_number(ep_addr);
  uint8_t const dir   = tu_edpt_dir(ep_addr);

  xfer_ctl_t * xfer = xfer_ctl_ptr(epnum,dir);

  xfer->buffer = buffer;
  // xfer->ff     = NULL; // TODO support dcd_edpt_xfer_fifo API
  xfer->total_len = total_bytes;
  xfer->queued_len = 0;

  if ( dir == TUSB_DIR_OUT )
  {
    // A setup token can occur immediately after an OUT STATUS packet so make sure we have a valid
    // buffer for the control endpoint.
    if (epnum == 0 && buffer == NULL)
    {
        xfer->buffer = (uint8_t*)_setup_packet;
    }
    if(total_bytes > xfer->max_packet_size)
    {
      pcd_set_ep_rx_cnt(USB,epnum,xfer->max_packet_size);
    } else {
      pcd_set_ep_rx_cnt(USB,epnum,total_bytes);
    }
    pcd_set_ep_rx_status(USB, epnum, USB_EP_RX_VALID);
  }
  else // IN
  {
    dcd_transmit_packet(xfer,epnum);
  }
  return true;
}

#if 0 // TODO support dcd_edpt_xfer_fifo API
bool dcd_edpt_xfer_fifo (uint8_t rhport, uint8_t ep_addr, tu_fifo_t * ff, uint16_t total_bytes)
{
  (void) rhport;

  uint8_t const epnum = tu_edpt_number(ep_addr);
  uint8_t const dir   = tu_edpt_dir(ep_addr);

  xfer_ctl_t * xfer = xfer_ctl_ptr(epnum,dir);

  xfer->buffer = NULL;
  // xfer->ff     = ff; // TODO support dcd_edpt_xfer_fifo API
  xfer->total_len = total_bytes;
  xfer->queued_len = 0;

  if ( dir == TUSB_DIR_OUT )
  {
    if(total_bytes > xfer->max_packet_size)
    {
      pcd_set_ep_rx_cnt(USB,epnum,xfer->max_packet_size);
    } else {
      pcd_set_ep_rx_cnt(USB,epnum,total_bytes);
    }
    pcd_set_ep_rx_status(USB, epnum, USB_EP_RX_VALID);
  }
  else // IN
  {
    dcd_transmit_packet(xfer,epnum);
  }
  return true;
}
#endif

void dcd_edpt_stall (uint8_t rhport, uint8_t ep_addr)
{
  (void)rhport;

  if (ep_addr & 0x80)
  { // IN
    pcd_set_ep_tx_status(USB, ep_addr & 0x7F, USB_EP_TX_STALL);
  }
  else
  { // OUT
    pcd_set_ep_rx_status(USB, ep_addr, USB_EP_RX_STALL);
  }
}

void dcd_edpt_clear_stall (uint8_t rhport, uint8_t ep_addr)
{
  (void)rhport;

  if (ep_addr & 0x80)
  { // IN
    ep_addr &= 0x7F;

    pcd_set_ep_tx_status(USB,ep_addr, USB_EP_TX_NAK);

    /* Reset to DATA0 if clearing stall condition. */
    pcd_clear_tx_dtog(USB,ep_addr);
  }
  else
  { // OUT
    /* Reset to DATA0 if clearing stall condition. */
    pcd_clear_rx_dtog(USB,ep_addr);

    pcd_set_ep_rx_status(USB,ep_addr, USB_EP_RX_NAK);
  }
}

// Packet buffer access can only be 8- or 16-bit.
/**
  * @brief Copy a buffer from user memory area to packet memory area (PMA).
  *        This uses byte-access for user memory (so support non-aligned buffers)
  *        and 16-bit access for packet memory.
  * @param   dst, byte address in PMA; must be 16-bit aligned
  * @param   src pointer to user memory area.
  * @param   wPMABufAddr address into PMA.
  * @param   wNBytes no. of bytes to be copied.
  * @retval None
  */
static bool dcd_write_packet_memory(uint16_t dst, const void *__restrict src, size_t wNBytes)
{
  uint32_t n =  ((uint32_t)wNBytes + 1U) >> 1U;
  uint32_t i;
  uint16_t temp1, temp2;
  const uint8_t * srcVal;

  // The GCC optimizer will combine access to 32-bit sizes if we let it. Force
  // it volatile so that it won't do that.
  __IO uint16_t *pdwVal;

  srcVal = src;
  pdwVal = &pma[PMA_STRIDE*(dst>>1)];

  for (i = n; i != 0; i--)
  {
    temp1 = (uint16_t) *srcVal;
    srcVal++;
    temp2 = temp1 | ((uint16_t)((uint16_t) ((*srcVal) << 8U))) ;
    *pdwVal = temp2;
    pdwVal += PMA_STRIDE;
    srcVal++;
  }
  return true;
}

#if 0 // TODO support dcd_edpt_xfer_fifo API
/**
  * @brief Copy from FIFO to packet memory area (PMA).
  *        Uses byte-access of system memory and 16-bit access of packet memory
  * @param   wNBytes no. of bytes to be copied.
  * @retval None
  */

// THIS FUNCTION IS UNTESTED

static bool dcd_write_packet_memory_ff(tu_fifo_t * ff, uint16_t dst, uint16_t wNBytes)
{
  // Since we copy from a ring buffer FIFO, a wrap might occur making it necessary to conduct two copies
  // Check for first linear part
  void * src;
  uint16_t len = tu_fifo_get_linear_read_info(ff, 0, &src, wNBytes);  // We want to read from the FIFO        - THIS FUNCTION CHANGED!!!
  TU_VERIFY(len && dcd_write_packet_memory(dst, src, len));           // and write it into the PMA
  tu_fifo_advance_read_pointer(ff, len);

  // Check for wrapped part
  if (len < wNBytes)
  {
    // Get remaining wrapped length
    uint16_t len2 = tu_fifo_get_linear_read_info(ff, 0, &src, wNBytes - len);
    TU_VERIFY(len2);

    // Update destination pointer
    dst += len;

    // Since PMA is accessed 16-bit wise we need to handle the case when a 16 bit value was split
    if (len % 2)    // If len is uneven there is a byte left to copy
    {
      // Since PMA can accessed only 16 bit-wise we copy the last byte again
      tu_fifo_backward_read_pointer(ff, 1);                 // Move one byte back and copy two bytes for the PMA
      tu_fifo_read_n(ff, (void *) &pma[PMA_STRIDE*(dst>>1)], 2);     // Since EP FIFOs must be of item size 1 this is safe to do
      dst++;
      len2--;
    }

    TU_VERIFY(dcd_write_packet_memory(dst, src, len2));
    tu_fifo_advance_write_pointer(ff, len2);
  }

  return true;
}
#endif

/**
  * @brief Copy a buffer from packet memory area (PMA) to user memory area.
  *        Uses byte-access of system memory and 16-bit access of packet memory
  * @param   wNBytes no. of bytes to be copied.
  * @retval None
  */
static bool dcd_read_packet_memory(void *__restrict dst, uint16_t src, size_t wNBytes)
{
  uint32_t n = (uint32_t)wNBytes >> 1U;
  uint32_t i;
  // The GCC optimizer will combine access to 32-bit sizes if we let it. Force
  // it volatile so that it won't do that.
  __IO const uint16_t *pdwVal;
  uint32_t temp;

  pdwVal = &pma[PMA_STRIDE*(src>>1)];
  uint8_t *dstVal = (uint8_t*)dst;

  for (i = n; i != 0U; i--)
  {
    temp = *pdwVal;
    pdwVal += PMA_STRIDE;
    *dstVal++ = ((temp >> 0) & 0xFF);
    *dstVal++ = ((temp >> 8) & 0xFF);
  }

  if (wNBytes % 2)
  {
    temp = *pdwVal;
    pdwVal += PMA_STRIDE;
    *dstVal++ = ((temp >> 0) & 0xFF);
  }
  return true;
}

#if 0 // TODO support dcd_edpt_xfer_fifo API
/**
  * @brief Copy a buffer from user packet memory area (PMA) to FIFO.
  *        Uses byte-access of system memory and 16-bit access of packet memory
  * @param   wNBytes no. of bytes to be copied.
  * @retval None
  */

// THIS FUNCTION IS UNTESTED

static bool dcd_read_packet_memory_ff(tu_fifo_t * ff, uint16_t src, uint16_t wNBytes)
{
  // Since we copy into a ring buffer FIFO, a wrap might occur making it necessary to conduct two copies
  // Check for first linear part
  void * dst;
  uint16_t len = tu_fifo_get_linear_write_info(ff, 0, &dst, wNBytes);           // THIS FUNCTION CHANGED!!!!
  TU_VERIFY(len && dcd_read_packet_memory(dst, src, len));
  tu_fifo_advance_write_pointer(ff, len);

  // Check for wrapped part
  if (len < wNBytes)
  {
    // Get remaining wrapped length
    uint16_t len2 = tu_fifo_get_linear_write_info(ff, 0, &dst, wNBytes - len);
    TU_VERIFY(len2);

    // Update source pointer
    src += len;

    // Since PMA is accessed 16-bit wise we need to handle the case when a 16 bit value was split
    if (len % 2)    // If len is uneven there is a byte left to copy
    {
      uint32_t temp = pma[PMA_STRIDE*(src>>1)];
      *((uint8_t *)dst++) = ((temp >> 8) & 0xFF);
      src++;
      len2--;
    }

    TU_VERIFY(dcd_read_packet_memory(dst, src, len2));
    tu_fifo_advance_write_pointer(ff, len2);
  }

  return true;
}

#endif

#endif
<|MERGE_RESOLUTION|>--- conflicted
+++ resolved
@@ -109,16 +109,10 @@
 #define STM32F1_FSDEV
 #endif
 
-<<<<<<< HEAD
-#if TUSB_OPT_DEVICE_ENABLED && \
-      ( TU_CHECK_MCU(OPT_MCU_STM32F0, OPT_MCU_STM32F3, OPT_MCU_STM32L0, OPT_MCU_STM32L1, OPT_MCU_STM32G4) || \
+#if CFG_TUD_ENABLED && \
+      ( TU_CHECK_MCU(OPT_MCU_STM32F0, OPT_MCU_STM32F3, OPT_MCU_STM32L0, OPT_MCU_STM32L1, OPT_MCU_STM32G4, OPT_MCU_STM32WB) || \
         (TU_CHECK_MCU(OPT_MCU_STM32F1) && defined(STM32F1_FSDEV)) || \
         (TU_CHECK_MCU(OPT_MCU_STM32L4) && !defined(DCD_ATTR_DWC2_STM32)) \
-=======
-#if CFG_TUD_ENABLED && \
-      ( TU_CHECK_MCU(OPT_MCU_STM32F0, OPT_MCU_STM32F3, OPT_MCU_STM32L0, OPT_MCU_STM32L1, OPT_MCU_STM32G4, OPT_MCU_STM32WB) || \
-        (TU_CHECK_MCU(OPT_MCU_STM32F1) && defined(STM32F1_FSDEV)) \
->>>>>>> e434a1dc
       )
 
 // In order to reduce the dependance on HAL, we undefine this.
